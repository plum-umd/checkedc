--- conflicted
+++ resolved
@@ -84,16 +84,10 @@
 %   methodology to derive such rules? Are these rules the same as the "admissible
 %   but redundant typing rules" from above?}
 % \liyi{Deena? Leo? }
-<<<<<<< HEAD
-Our evaluation of \systemname consists of a series of tests that can be categorized into Micro-benchmarks and Program Benchmarks with the use of WebAssembly Sandbox. Consequently, all further references to sandbox refer to unchecked code in the WebAssembly Sandbox. 
+Our evaluation of \systemname consists of a set of tests that can be classified into Micro-benchmarks and Program Benchmarks that evaluate \systemname on WebAssembly sandbox. Consequently, all further references to sandbox refer to unchecked code in the WebAssembly Sandbox. 
 MicroBenchmarking involves evaluating performance on fundamental operations involving tainted pointers, context switching between checked and sandboxed regions, and sandboxed execution of functions.
 We further go on to evaluate \systemname on six real-world programs pertaining to diversified domains to evaluate real-world run-time and memory performance.
-=======
-Our evaluation of \systemname consists of a series of tests that can be categorized into Micro-benchmarks and Program Benchmarks.
-Micro-benchmarking involves evaluating performance on operations containing tainted pointers, context switching between checked and sandboxed regions, and sandboxed function execution.
-We evaluate \systemname using six real-world programs 
-pertaining to diversified domains for evaluating real-world run-time and memory performance.
->>>>>>> ce0970a3
+
 
 \subsection{Program Run-time Benchmarks}
 \begin{figure*}[t]
@@ -103,11 +97,7 @@
 \end{figure*}
 
 \myparagraph{Benchmarking Methodology}
-<<<<<<< HEAD
 \systemname is evaluated in terms of performance and conversion efforts similar to that of RLBOX \cite{rlbox-paper} by recording run-time and memory overhead incurred by a \systemname in comparison to an unconverted program in generic-C/checked-C. However, the scope of \systemname changes made on each of the programs is varied and the converted programs themselves are relatively tiny. Since each of the program is evaluated on a pre-included test-suite that runs on a single instance of the program, sandbox creation cost is a one-time constant due to \systemname implementing RLBOX's \cite{rlbox-paper} WebAssembly sandbox creation API. Run-time performance is evaluated with C's~\code{<time.h>} library by placing each of the test-bench calls within the timing scope (Program scope within which the timer runs) and measuring latency delta as a percentage. Timing scope excludes marshaling activities within the test-case environment with an intuition that marshaling is irrelevant if tainted-ness of a pointer is propagated from the call site up until its declaration. Memory overhead is measured with Valgrind's "massif" memory profiler to benchmark the peak memory usage of the Heap. Unlike the Runtime performance, Peak Memory is recorded as a relative offset to original program because most programs are extremely small in comparison to the constant overhead from the sandbox (81 KiB approx). This can further be optimized away by choosing to only compile custom Tainted wrappers for those STDLIB functions that are in use by the tainted pointers in the program. Valgrind's memory figures do not account for Sandbox's Heap allocations which are linearly proportional to sandboxed code and tainted pointers.  
-=======
-We use C's~\code{<time.h>} library to evaluate the runtime performance by placing each of the test-bench calls within the timing scope (Program scope within which the timer runs). Our timing scope excludes marshaling activities within the test-case environment with an intuition that marshaling is irrelevant if tainted-ness of a pointer is propagated from the call site up until its declaration. We use Valgrind's "massif" memory profiler to benchmark the peak memory usage of the Heap. Unlike the runtime performance, we record Peak Memory usage as a relative offset to original program because most programs are extremely small in comparison to the constant overhead from the sandbox (81 KiB approx). This can further be optimized away by choosing to only compile custom Tainted wrappers for those STDLib functions that are in use by the tainted pointers in the program. Valgrind's memory figures do not account for Sandboxed allocations which happen in the shadow memory. 
->>>>>>> ce0970a3
 All of the evaluation was performed using 6-Core Intel i7-10700H with 40 GB of RAM, running Ubuntu 20.04.3 LTS and the benchmarks for every test were sampled as the mean of ten consecutive iterations.
 
 \subsection{Micro-Benchmarks}
