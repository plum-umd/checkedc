--- conflicted
+++ resolved
@@ -35,27 +35,19 @@
 We use WebAssembly (WASM) as our target sandbox. Consequently, we also want any of the selected programs to be compilable with the WASM sandbox.
 We selected network servers that we could (with minimal effort) compile with the WASM compiler.
 We also selected a few standalone programs suggested by the ~\checkedc team~\cite{benchmarkcc}, which are good candidates to evaluate modifications to~\checkedc.
-<<<<<<< HEAD
-The~\tbl{table:dataset} shows the program selected as part of our evaluation dataset. In our conversion, we re-introduce corrected memory bugs and then perform \systemname annotations on the relevant buggy code. However, this by itself is based on the assumption that the bugs are predicted before they are discovered, which is chronologically impossible. Consequently, we also annotate large sections of relevant bug-free code to mimic the developer's intuition on making \systemname annotations without input on the bug locality. 
+The~\tbl{table:dataset} shows the program selected as part of our evaluation dataset. 
+In our conversion, we re-introduce corrected memory bugs and then perform \systemname annotations on the relevant buggy code.
+However, this is based on the assumption that the bugs are predicted before they are discovered, which is chronologically impossible.
+Consequently, we also annotate large sections of relevant bug-free code to mimic the developer's intuition on making \systemname annotations 
+without input on the bug locality. 
 
 
 \subsection{Experimental Setup}
 \label{experimentalsetup}
-All our experiments are performed on a 6-Core Intel i7-10700H machine with 40 GB of RAM, running Ubuntu 20.04.3 LTS.
-We use WASM as our target sandbox and use a similar configuration as that of the recent work~\cite{rlbox-paper}.
-We use Valgrind's "massif" memory profiler~\cite{seward2008valgrind} to measure the memory usage and consider the peak heap usage of an application as its memory consumption.
-We measure runtime using the difference in elapsed clock cycles using~\code{clock()} API from POSIX's~\code{<time.h>} and linux's ~\code{time} command.
-We perform every measurement ten times and use the average as the final result.
-=======
-\Cref{table:dataset} shows the program selected as part of our evaluation dataset.
-
-
-\subsection{Experimental Setup}
 All experiments are performed on a 6-Core Intel i7-10700H machine with 40 GB of RAM, running Ubuntu 20.04.3 LTS.
 We use WASM as our target sandbox and use a similar configuration as that of the recent work~\cite{rlbox-paper};
 and Valgrind's "massif" memory profiler~\cite{seward2008valgrind} to measure the memory usage and consider the peak heap usage of an application as its memory consumption.
 We measure runtime using the difference in elapsed clock cycles using~\code{clock()} API from POSIX's~\code{<time.h>} and linux's ~\code{time} command, and perform every measurement ten times and use the average as the final result.
->>>>>>> 28e02395
 
 %\myparagraph{Benchmarking Methodology}
 %\systemname is evaluated in terms of performance and conversion efforts similar to that of RLBOX \cite{rlbox-paper} by recording run-time and memory overhead incurred by a \systemname in comparison to an unconverted program in generic-C/checked-C. 
@@ -209,25 +201,7 @@
 Since UFTPD's test-suite lacks coverage for some of the \systemname changes, we manually write a script for 3 Tests that each trigger "quote CWD", "quote PORT", and FTP "get file" on a 4.0K file, following which, we record overhead as described in ~\ref{experimentalsetup}.
 Run-time overhead for UFTPD is expected as the sandboxed code was less performance intensive and FTP-protocol by itself overshadows \systemname's overhead. 
 
-<<<<<<< HEAD
 Our evaluation of \systemname's performance results on the dataset yields the observations:
-=======
-\myparagraph{Testbench:}
-ProFTPD was evaluated by sampling the time taken to execute its comprehensive test-suite. The delta in run-time between \systemname ProFTPD and its corresponding unconverted version's sample was calculated as a percentage. This percentage was recorded over ten iterations and its median value has been reflected in \Cref{table:dataset}.
-
-\myparagraph{\textbf{UFTPD}}
-\systemname changes for UFTPD were aimed at sandboxing CVE-2020-14149 and CVE-2020-5204. CVE-2020-14149 was recorded as a NULL pointer dereference in the handle\_CWD() which could have led to a DoS in versions before 2.12, thereby, requiring us to sandbox this function. CVE-2020-5204 was recorded as a buffer overflow vulnerability in the handle\_PORT() due to sprintf() which also required us to sandbox this function. Although we could have chosen to only mark the faulty pointers as tainted, we intended to keep our changes more generic.
-
-\myparagraph{Testbench:}
-Since UFTPD's test-suite lacks coverage for some of the \systemname changes, we manually write a script for 3 Tests that each trigger "quote CWD", "quote PORT", and FTP "get file" request 10 times in a loop. Following this we record an entry for each of these tests as a median of recorded timestamps for 10 executions for \systemname and generic-c versions, following which we record the relative average latency across the three tests between both of these UFTPD versions as a percentage in the table \ref{table:dataset}.    
-
-\myparagraph{Result:}
-Although, \systemname-UFTPD consists of modest changes in annotations and sandboxed code, observed overhead is significantly less at 10\% due to the less performance intensive sandboxed code and FTP-protocol overshadowed overhead from \systemname instrumentation and sandbox.     
-
-
-\subsubsection{\textbf{\systemname Dataset Results}}
-Our evaluation of \systemname on six programs yields the following results:
->>>>>>> 28e02395
 \begin{itemize}
   \item Run-time Overhead is proportional to the extent of 
 annotated pointers and sandboxed code.
