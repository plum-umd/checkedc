size_t read_msg(int sock_fd, char *msg, 
                size_t sz) _Tainted {
 size_t nr;
 nr = read(sock_fd, (void*)msg, sz);
 ...
 |\complexcode| // complex code
 return nr;
}

<<<<<<< HEAD
int process_req1(_T_Array_ptr<char> msg :
                 count(m_l), size_t m_l) 
                 __tainted {
=======
int process_req1(char *msg, size_t m_l) 
                 _Tainted {
>>>>>>> fdf3cbf5
 int rc = -1, i;
 if (m_l > MIN_SIZE) {
   sscanf(msg, "%d", &i);
   msg[i] = ...
 }
 // complex code
 return rc;
}

int process_req2(|\textcolor{taintcolor}{\_T\_Array\_ptr}|<char> msg : 
                 count(m_l), 
                 size_t m_l) {
 size_t i = 0, j = 0;
 int rc = -1;
 char anum |\textcolor{checkcolor}{\_Checked}|[MAX_MSG_SIZE] = {0};
 if (msg) {
  while(i < m_l && j < MAX_MSG_SIZE-1) {
   ...
   if (isalnum(msg[i]))
    anum[j++] = msg[i]; 
   i++;
  }
   rc = process_data(anum);
 }
 return rc;
}<|MERGE_RESOLUTION|>--- conflicted
+++ resolved
@@ -7,14 +7,10 @@
  return nr;
 }
 
-<<<<<<< HEAD
 int process_req1(_T_Array_ptr<char> msg :
                  count(m_l), size_t m_l) 
                  __tainted {
-=======
-int process_req1(char *msg, size_t m_l) 
-                 _Tainted {
->>>>>>> fdf3cbf5
+
  int rc = -1, i;
  if (m_l > MIN_SIZE) {
    sscanf(msg, "%d", &i);
