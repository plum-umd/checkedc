--- conflicted
+++ resolved
@@ -923,14 +923,14 @@
 #[export] Hint Resolve eval_type_bound_idempotent : ty.
 #[export] Hint Resolve eval_type_bound_simple : ty.
 
-<<<<<<< HEAD
+
 Lemma split_zero {A B:Type}: forall (l:list (A*B)), (List.split l).2 = [] -> l = [].
 Proof.
   induction l;intros;simpl in *; try easy.
   destruct a. 
   destruct (split l) eqn:eq1. inv H.
 Qed.
-=======
+
 Local Open Scope Z_scope.
 
 Lemma cardinal_not_in :
@@ -1520,4 +1520,3 @@
 
 
 Local Close Scope Z_scope.
->>>>>>> 8c5d6fec
