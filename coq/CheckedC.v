Require Import ExtLib.Data.Monads.OptionMonad.
Require Import ExtLib.Structures.Monads.

From CHKC Require Import Tactics ListUtil Map.

(** * Document Conventions *)

(** It is common when defining syntax for a language on paper to associate one or many
    _metavariables_ with each syntactic class. For example, the metavariables <<x>>, <<y>>,
    and <<z>> are often used to represent the syntactic class of program variables. It is
    understood that wherever these metavariables appear they indicate an implicit universal
    quantification over all members of the syntactic class they represent. In Coq, however,


    we have no such issue -- all quantification must be made explicit. However, we must still
    grapple with the hardest problem in computer science: naming our quantified variables.
    To ameliorate this problem, we maintain two stylistic invariants.

    - (1) Whenever a new piece of syntax is introduced we we will include, in parentheses,
          its associated metavariable. We will then use this as the naming convention for
          naming universally quantified variables in the future.
    - (2) Whenever syntax, semantics, or proofs appear in the associated paper
          ("Checked C for Safety, Gradually") we take this to be an authoritative source
          for naming. *)

(** * Syntax *)

(** The types [var], [field], and [struct] are the (distinguished) syntactic classes of program variables ([x]), fields ([f]), and structures [T])
    respectively. They are all implemented concretely as natural numbers. Each is a distinguished class of identifier in the syntax of
    the language. *)

Require Import Arith.
Require Import ZArith.
Require Import ZArith.BinIntDef.

Require Export BinNums.
Require Import BinPos BinNat.

Local Open Scope Z_scope.


Definition var    := nat.
Definition field  := nat.
Definition struct := nat.

(* Useful shorthand in case we ever change representation. *)
Definition var_eq_dec := Nat.eq_dec.

(** The Mode ([m]) is

The [mode], indicated by metavariable [m], is either [Checked] or [Unchecked]. *)

Inductive mode : Set :=
  | Checked : mode
  | Unchecked : mode.

(** Types, <<w>>, are either a word type, [TNat, TPtr], a struct type, [TStruct],
    or an array type, [TArray]. Struct types must be annotated with a struct identifier.
    Array types are annotated with their lower-bound, upper-bound, and the (word) type of their elements.

    The metavariable, [w], was chosen to abbreviate "wide" or compound types.

    Notice that struct types can be self-referential. Furthermore, they are the only type
    which may be self-referential.

    Example:

    In

      struct foo {
        self^struct foo
      }

      let my_foo = malloc@struct foo in
      let my_foo_self = &my_foo->self in
      *my_foo_self = my_foo

    the memory location which holds the `self` field of `my_foo` contains a pointer which
    refers back to `my_foo`. Thus, `my_foo` is self-referential. *)

Inductive type : Set :=
  | TNat : type
  | TPtr : mode -> type -> type
  | TStruct : struct -> type
  | TArray : Z -> Z -> type -> type.

(** Word types, <<t>>, are either numbers, [WTNat], or pointers, [WTPtr].
    Pointers must be annotated with a [mode] and a (compound) [type]. *)

Inductive word_type : type -> Prop :=
  | WTNat : word_type TNat
  | WTPtr : forall m w, word_type (TPtr m w).

Hint Constructors word_type.

(** Fields, [fs], are a vector of fields paired with their (word) type.
    We represent this as a finite list map. The keys are the field identifier, and the
    values are its (word) type.
 *)

Require Import OrderedTypeEx.

Module Fields := FMapList.Make Nat_as_OT.

Definition fields := Fields.t type.

(** Structdefs, [D], are a map of structures to fields.

    Structdefs also have a well-formedness predicate. This says that a structdef
    cannot reference structures that it does not define. *)

Module StructDef := Map.Make Nat_as_OT.

Definition structdef := StructDef.t fields.

Inductive type_wf (D : structdef) : type -> Prop :=
  | WFTNat : type_wf D TNat
  | WFTPtr : forall m w, type_wf D (TPtr m w)
  | WFTStruct : forall T,
      (exists (fs : fields), StructDef.MapsTo T fs D) ->
      type_wf D (TStruct T)
  | WFArray : forall l h t,
      (*l <= 0 /\ h > 0 ->*)
      word_type t ->
      type_wf D t ->
      type_wf D (TArray l h t).

Definition fields_wf (D : structdef) (fs : fields) : Prop :=
  forall f t,
    Fields.MapsTo f t fs ->
    word_type t /\ type_wf D t.

Definition structdef_wf (D : structdef) : Prop :=
  forall (T : struct) (fs : fields),
    StructDef.MapsTo T fs D ->
    fields_wf D fs.

(** Expressions, [e], compose to form programs in Checked C. It is a core, imperative
    calculus of explicit memory management based on C. Literals, [ELit], are annotated
    with their word type. Memory allocation, [EMalloc], is annotated with a type rather
    than a number (as in C). The amount of memory to be allocated can then be computed
    from the type. Unchecked regions, [EUnchecked], are used to delimit code which may
    perform unsafe (as defined by the type system) operations. The rest of the language
    is standard.

    Expressions also have a well-formedness predicate, parameterized by a structdef. This
    says that any (word or compound) types cannot reference structures that are not defined
    by the structdef.

    Finally, we define a function [subst] over expressions which takes a variable, [x], an
    expression, [v], and an expression, [e], and returns [e] with [v] substituted for [x].
    Even though [v] can be an arbitrary expression, it is expected that callers will only
    ever provide a value (defined below). *)

Inductive expression : Set :=
  | ELit : Z -> type -> expression
  | EVar : var -> expression
  | ELet : var -> expression -> expression -> expression
  | EMalloc : type -> expression
  | ECast : type -> expression -> expression
  | EPlus : expression -> expression -> expression
  | EFieldAddr : expression -> field -> expression
  | EDeref : expression -> expression
  | EAssign : expression -> expression -> expression
  | EUnchecked : expression -> expression.

Inductive expr_wf (D : structdef) : expression -> Prop :=
  | WFELit : forall n t,
    word_type t ->
    type_wf D t ->
    expr_wf D (ELit n t)
  | WFEVar : forall x,
      expr_wf D (EVar x)
  | WFELet : forall x e1 e2,
      expr_wf D e1 ->
      expr_wf D e2 ->
      expr_wf D (ELet x e1 e2)
  | WFEMalloc : forall w,
      type_wf D w ->
      expr_wf D (EMalloc w)
  | WFECast : forall t e,
      word_type t ->
      type_wf D t ->
      expr_wf D e ->
      expr_wf D (ECast t e)
  | WFEPlus : forall e1 e2,
      expr_wf D e1 ->
      expr_wf D e2 ->
      expr_wf D (EPlus e1 e2)
  | WFEFieldAddr : forall e f,
      expr_wf D e ->
      expr_wf D (EFieldAddr e f)
  | WFEDeref : forall e,
      expr_wf D e ->
      expr_wf D (EDeref e)
  | WFEAssign : forall e1 e2,
      expr_wf D e1 ->
      expr_wf D e2 ->
      expr_wf D (EAssign e1 e2)
  | WFEUnchecked : forall e,
      expr_wf D e ->
      expr_wf D (EUnchecked e).

(* Standard substitution.
   In a let, if the bound variable is the same as the one we're substituting,
   then we don't substitute under the lambda. 
 *)
Fixpoint subst (x : var) (v : expression) (e : expression) : expression :=
  match e with
  | ELit _ _ => e
  | EVar y => if var_eq_dec x y then v else e
  | ELet x' e1 e2 =>
    if var_eq_dec x x' then ELet x' (subst x v e1) e2 else ELet x' (subst x v e1) (subst x v e2)
  | EMalloc _ => e
  | ECast t e' => ECast t (subst x v e')
  | EPlus e1 e2 => EPlus (subst x v e1) (subst x v e2)
  | EFieldAddr e' f => EFieldAddr (subst x v e') f
  | EDeref e' => EDeref (subst x v e')
  | EAssign e1 e2 => EAssign (subst x v e1) (subst x v e2)
  | EUnchecked e' => EUnchecked (subst x v e')
  end.

(** Values, [v], are expressions [e] which are literals. *)

Inductive value (D : structdef) : expression -> Prop :=
  VLit : forall (n : Z) (t : type),
    word_type t ->
    type_wf D t ->
    value D (ELit n t).

Hint Constructors value.

(** Note: Literal is a less strong version of value that doesn't
    enforce the syntactic constraints on the literal type. *)

Inductive literal : expression -> Prop :=
  Lit : forall (n : Z) (t : type),
    literal (ELit n t).

Hint Constructors literal.

(** * Dynamic Semantics *)

(** Heaps, [H], are a list of literals indexed by memory location.
    Memory locations are just natural numbers, and literals are
    numbers paired with their type (same as [ELit] constructor).
    Addresses are offset by 1 -- looking up address 7 will translate
    to index 6 in the list.

    Heaps also have a well-formedness predicate, which says that
    all memory locations must be annotated with a well-formed word
    type.

    Finally, the only operation we can perform on a heap is allocation.
    This operation is defined by the partial function [allocate]. This
    function takes [D] a structdef, [H] a heap, and [w] a (compound) type.
    The function is total assuming usual well-formedness conditions of [D] and
    [w]. It gives back a pair [(base, H')] where [base] is the base pointer for
    the allocated region and [H'] is [H] with the allocation. *)


Module Heap := Map.Make Z_as_OT.

Definition heap : Type := Heap.t (Z * type).

Definition heap_wf (D : structdef) (H : heap) : Prop :=
  forall (addr : Z), 0 < addr <= (Z.of_nat (Heap.cardinal H)) <-> Heap.In addr H.

Section allocation.

Import ListNotations.
Import MonadNotation.
Local Open Scope monad_scope.

(*???should you be able to allocate backwards?*)


Print replicate.
Definition Zreplicate (z:Z) (T : type) : (list type) :=
match z with
  |Z.pos p => (replicate (Pos.to_nat p) T)
  |_ => []
end.

(* Changed this, to return the lower bound *)
Definition allocate_meta (D : structdef) (w : type)
  : option (Z * list type) :=
  match w with
  | TStruct T =>
    fs <- StructDef.find T D ;;
    ret (0, List.map snd (Fields.elements fs))
  | TArray l h T =>
    Some (l, Zreplicate (h - l) T)
  | _ => Some (0, [w])
  end.


Definition allocate_meta_no_bounds (D : structdef) (w : type)
  : option (list type) :=
  match (allocate_meta D w) with
  | Some( _ , x) => Some x
  | None => None
end.

Lemma allocate_meta_implies_allocate_meta_no_bounds : forall D w ts b,
allocate_meta D w = Some (b, ts) -> allocate_meta_no_bounds D w = Some ts.
Proof.
  intros. unfold allocate_meta_no_bounds. rewrite H. reflexivity.
Qed.


Definition allocate (D : structdef) (H : heap) (w : type) : option (Z * heap) :=
  let H_size := Z.of_nat(Heap.cardinal H) in
  let base   := H_size + 1 in
  am <- allocate_meta_no_bounds D w ;;
     let (_, H') := List.fold_left
                  (fun (acc : Z * heap) (t : type) =>
                     let (sizeAcc, heapAcc) := acc in
                     let sizeAcc' := sizeAcc + 1 in
                     let heapAcc' := Heap.add sizeAcc' (0, t) heapAcc in
                     (sizeAcc', heapAcc'))
                  am
                  (H_size, H)
     in
     ret (base, H').

End allocation.

(** Results, [r], are an expression ([RExpr]), null dereference error ([RNull]), or
    array out-of-bounds error ([RBounds]). *)

Inductive result : Set :=
  | RExpr : expression -> result
  | RNull : result
  | RBounds : result.

(** Contexts, [E], are expressions with a hole in them. They are used in the standard way,
    for lifting a small-step reduction relation to compound expressions.

    We define two functions on contexts: [in_hole] and [mode_of]. The [in_hole] function takes a context,
    [E] and an expression [e] and produces an expression [e'] which is [E] with its hole filled by [e].
    The [mode_of] function takes a context, [E], and returns [m] (a mode) indicating whether the context has a
    subcontext which is unchecked. *)

Inductive context : Set :=
  | CHole : context
  | CLet : var -> context -> expression -> context
  | CPlusL : context -> expression -> context
  | CPlusR : Z -> type -> context -> context
  | CFieldAddr : context -> field -> context
  | CCast : type -> context -> context
  | CDeref : context -> context
  | CAssignL : context -> expression -> context
  | CAssignR : Z -> type -> context -> context
  | CUnchecked : context -> context.

Fixpoint in_hole (e : expression) (E : context) : expression :=
  match E with
  | CHole => e
  | CLet x E' e' => ELet x (in_hole e E') e'
  | CPlusL E' e' => EPlus (in_hole e E') e'
  | CPlusR n t E' => EPlus (ELit n t) (in_hole e E')
  | CFieldAddr E' f => EFieldAddr (in_hole e E') f
  | CCast t E' => ECast t (in_hole e E')
  | CDeref E' => EDeref (in_hole e E')
  | CAssignL E' e' => EAssign (in_hole e E') e'
  | CAssignR n t E' => EAssign (ELit n t) (in_hole e E')
  | CUnchecked E' => EUnchecked (in_hole e E')
  end.

Fixpoint mode_of (E : context) : mode :=
  match E with
  | CHole => Checked
  | CLet _ E' _ => mode_of E'
  | CPlusL E' _ => mode_of E'
  | CPlusR _ _ E' => mode_of E'
  | CFieldAddr E' _ => mode_of E'
  | CCast _ E' => mode_of E'
  | CDeref E' => mode_of E'
  | CAssignL E' _ => mode_of E'
  | CAssignR _ _ E' => mode_of E'
  | CUnchecked E' => Unchecked
  end.

Fixpoint compose (E_outer : context) (E_inner : context) : context :=
  match E_outer with
  | CHole => E_inner
  | CLet x E' e' => CLet x (compose E' E_inner) e'
  | CPlusL E' e' => CPlusL (compose E' E_inner) e'
  | CPlusR n t E' => CPlusR n t (compose E' E_inner)
  | CFieldAddr E' f => CFieldAddr (compose E' E_inner) f
  | CCast t E' => CCast t (compose E' E_inner)
  | CDeref E' => CDeref (compose E' E_inner)
  | CAssignL E' e' => CAssignL (compose E' E_inner) e'
  | CAssignR n t E' => CAssignR n t (compose E' E_inner)
  | CUnchecked E' => CUnchecked (compose E' E_inner)
  end.

Lemma hole_is_id : forall e,
    in_hole e CHole = e.
Proof.
  intros.
  reflexivity.
Qed.

Lemma compose_correct : forall E_outer E_inner e0,
    in_hole (in_hole e0 E_inner) E_outer = in_hole e0 (compose E_outer E_inner).
Proof.
  intros.
  induction E_outer; try reflexivity; try (simpl; rewrite IHE_outer; reflexivity).
Qed.

Lemma compose_unchecked : forall E_outer E_inner,
    mode_of E_inner = Unchecked ->
    mode_of (compose E_outer E_inner) = Unchecked.
Proof.
  intros.
  induction E_outer; try reflexivity; try (simpl; rewrite IHE_outer; reflexivity); try assumption.
Qed.

(* TODO: say more *)
(** The single-step reduction relation, [H; e ~> H'; r]. *)

Inductive step (D : structdef) : heap -> expression -> heap -> result -> Prop :=
  | SPlusChecked : forall H n1 h l t n2,
      n1 > 0 ->
      step D
        H (EPlus (ELit n1 (TPtr Checked (TArray l h t))) (ELit n2 TNat))
        H (RExpr (ELit (n1 + n2) (TPtr Checked (TArray (l - n2) (h - n2) t))))
  | SPlus : forall H n1 t1 n2 t2,
      (forall l h t, t1 <> TPtr Checked (TArray l h t)) -> 
      step D
        H (EPlus (ELit n1 t1) (ELit n2 t2))
        H (RExpr (ELit (n1 + n2) t1))
  | SPlusNull : forall H n1 l h t n2,
      n1 <= 0 ->
      step D
        H (EPlus (ELit n1 (TPtr Checked (TArray l h t))) (ELit n2 TNat))
        H RNull
  | SCast : forall H t n t',
      step D
        H (ECast t (ELit n t'))
        H (RExpr (ELit n t))
  | SDeref : forall H n n1 t1 t,
      (expr_wf D (ELit n1 t1)) ->
      Heap.MapsTo n (n1, t1) H ->
      (forall l h t', t = TPtr Checked (TArray l h t') -> h > 0 /\ l <= 0) ->
      step D
        H (EDeref (ELit n t))
        H (RExpr (ELit n1 t1))
  | SDerefHighOOB : forall H n t t1 l h,
      h <= 0 ->
      t = TPtr Checked (TArray l h t1) ->
      step D
        H (EDeref (ELit n t))
        H RBounds
  | SDerefLowOOB : forall H n t t1 l h,
      l > 0 ->
      t = TPtr Checked (TArray l h t1) ->
      step D
        H (EDeref (ELit n t))
        H RBounds
  | SAssign : forall H n t n1 t1 H',
      Heap.In n H ->
      (forall l h t', t = TPtr Checked (TArray l h t') -> h > 0 /\ l <= 0) -> 
      H' = Heap.add n (n1, t1) H ->
      step D
        H  (EAssign (ELit n t) (ELit n1 t1))
        H' (RExpr (ELit n1 t1))
  | SFieldAddrChecked : forall H n t (fi : field) n0 t0 T fs i fi ti,
      n > 0 ->
      t = TPtr Checked (TStruct T) ->
      StructDef.MapsTo T fs D ->
      Fields.MapsTo fi ti fs ->
      List.nth_error (Fields.this fs) i = Some (fi, ti) ->
      n0 = n + Z.of_nat(i) ->
      t0 = TPtr Checked ti ->
      word_type ti ->
      step D
        H (EFieldAddr (ELit n t) fi)
        H (RExpr (ELit n0 t0))
  | SFieldAddrNull : forall H (fi : field) n T,
      n <= 0 ->
      step D
        H (EFieldAddr (ELit n (TPtr Checked (TStruct T))) fi)
        H RNull
  | SFieldAddr : forall H n t (fi : field) n0 t0 T fs i fi ti,
      t = TPtr Unchecked (TStruct T) ->
      StructDef.MapsTo T fs D ->
      Fields.MapsTo fi ti fs ->
      List.nth_error (Fields.this fs) i = Some (fi, ti) ->
      n0 = n + Z.of_nat(i) ->
      t0 = TPtr Unchecked ti ->
      word_type ti ->
      step D
        H (EFieldAddr (ELit n t) fi)
        H (RExpr (ELit n0 t0))
  | SMalloc : forall H w H' n1,
      allocate D H w = Some (n1, H') ->
      step D
        H (EMalloc w)
        H' (RExpr (ELit n1 (TPtr Checked w)))
  | SLet : forall H x n t e,
      step D
        H (ELet x (ELit n t) e)
        H (RExpr (subst x (ELit n t) e))
  | SUnchecked : forall H n t,
      step D
        H (EUnchecked (ELit n t))
        H (RExpr (ELit n t))
  | SAssignHighOOB : forall H n t n1 t1 l h,
      h <= 0 ->
      t = TPtr Checked (TArray l h t1) ->
      step D
        H (EAssign (ELit n t) (ELit n1 t1))
        H RBounds
  | SAssignLowOOB : forall H n t n1 t1 l h,
      l > 0 ->
      t = TPtr Checked (TArray l h t1) ->
      step D
        H (EAssign (ELit n t) (ELit n1 t1))
        H RBounds
  | SDerefNull : forall H t n w,
      n <= 0 ->
      t = TPtr Checked w ->
      step D
        H (EDeref (ELit n t))
        H RNull
  | SAssignNull : forall H t w n n1 t',
      n1 <= 0 ->
      t = TPtr Checked w ->
      step D
        H (EAssign (ELit n1 t) (ELit n t'))
        H RNull.

Hint Constructors step.

(* TODO: say more *)
(** The compatible closure of [H; e ~> H'; r], [H; e ->m H'; r].

    We also define a convenience predicate, [reduces H e], which holds
    when there's some [m], [H'], and [r] such that [H; e ->m H'; r]. *)

Inductive reduce (D : structdef) : heap -> expression -> mode -> heap -> result -> Prop :=
  | RSExp : forall H e m H' e' E,
      step D H e H' (RExpr e') ->
      m = mode_of(E) ->
      reduce D
        H (in_hole e E)
        m
        H' (RExpr (in_hole e' E))
  | RSHaltNull : forall H e m H' E,
      step D H e H' RNull ->
      m = mode_of(E) ->
      reduce D
        H (in_hole e E)
        m
        H' RNull
  | RSHaltBounds : forall H e m H' E,
      step D H e H' RBounds ->
      m = mode_of(E) ->
      reduce D
        H (in_hole e E)
        m
        H' RBounds.

Hint Constructors reduce.

Definition reduces (D : structdef) (H : heap) (e : expression) : Prop :=
  exists (m : mode) (H' : heap) (r : result), reduce D H e m H' r.

Hint Unfold reduces.

(** * Static Semantics *)

Require Import Lists.ListSet.

Definition eq_dec_nt (x y : Z * type) : {x = y} + { x <> y}.
repeat decide equality.
Defined. 

Definition scope := set (Z *type)%type. 
Definition empty_scope := empty_set (Z * type).


Inductive well_typed_lit (D : structdef) (H : heap) : scope -> Z -> type -> Prop :=
  | TyLitInt : forall s n,
      well_typed_lit D H s n TNat
  | TyLitU : forall s n w,
      well_typed_lit D H s n (TPtr Unchecked w)
  | TyLitZero : forall s t,
      well_typed_lit D H s 0 t
  | TyLitRec : forall s n w,
      set_In (n, TPtr Checked w) s ->
      well_typed_lit D H s n (TPtr Checked w)
  | TyLitC : forall s n w b ts,
      Some (b, ts) = allocate_meta D w ->
      (forall k, b <= k < Z.of_nat(List.length ts) ->
                 exists n' t',
                   Some t' = List.nth_error ts (Z.to_nat k)(*???*) /\
                   Heap.MapsTo (n + k) (n', t') H /\
                   well_typed_lit D H (set_add eq_dec_nt (n, TPtr Checked w) s) n' t') ->
      well_typed_lit D H s n (TPtr Checked w).

Hint Constructors well_typed_lit.

(** It turns out, the induction principle that Coq generates automatically isn't very useful. *)

(** In particular, the TyLitC case does not have an induction hypothesis.
    So, we prove an alternative induction principle which is almost identical but includes
    an induction hypothesis for the TyLitC case.

    TODO: write blog post about this *)

Lemma well_typed_lit_ind' :
  forall (D : structdef) (H : heap) (P : scope -> Z -> type -> Prop),
    (forall (s : scope) (n : Z), P s n TNat) ->
       (forall (s : scope) (n : Z) (w : type), P s n (TPtr Unchecked w)) ->
       (forall (s : scope) (t : type), P s 0 t) ->
       (forall (s : scope) (n : Z) (w : type), set_In (n, TPtr Checked w) s -> P s n (TPtr Checked w)) ->
       (forall (s : scope) (n : Z) (w : type) (ts : list type) (b : Z),
        Some (b, ts) = allocate_meta D w ->
        (forall k : Z,
         b <= k < (Z.of_nat (length ts)) ->
         exists (n' : Z) (t' : type),
           Some t' = nth_error ts (Z.to_nat k) /\
           Heap.MapsTo (n + k) (n', t') H /\
           well_typed_lit D H (set_add eq_dec_nt (n, TPtr Checked w) s) n' t' /\
           P (set_add eq_dec_nt (n, TPtr Checked w) s) n' t') ->
        P s n (TPtr Checked w)) -> forall (s : scope) (n : Z) (w : type), well_typed_lit D H s n w -> P s n w.
Proof.
  intros D H P.
  intros HTyLitInt
         HTyLitU
         HTyLitZero
         HTyLitRec
         HTyLitC.
  refine (fix F s n t Hwtl :=
            match Hwtl with
            | TyLitInt _ _ s' n' => HTyLitInt s' n'
            | TyLitU _ _ s' n' w' => HTyLitU s' n' w'
            | TyLitZero _ _ s' t' => HTyLitZero s' t'
            | TyLitRec _ _ s' n' w' Hscope => HTyLitRec s' n' w' Hscope
            | TyLitC _ _ s' n' w' b ts Hts IH =>
              HTyLitC s' n' w' ts b Hts (fun k Hk =>
                                         match IH k Hk with
                                         | ex_intro _ n' Htmp =>
                                           match Htmp with
                                           | ex_intro _ t' Hn't' =>
                                             match Hn't' with
                                             | conj Ht' Hrest1 =>
                                               match Hrest1 with
                                               | conj Hheap Hwt =>
                                                 ex_intro _ n' (ex_intro _ t' (conj Ht' (conj Hheap (conj Hwt (F (set_add eq_dec_nt (_ , TPtr Checked w') s') n' t' Hwt)))))
                                               end
                                             end
                                           end
                                         end)
            end).
Qed.

(** Expression Typing *)
Module Env := Map.Make Nat_as_OT.

Definition env := Env.t type.

Definition empty_env := @Env.empty type.

Inductive well_typed { D : structdef } { H : heap } : env -> mode -> expression -> type -> Prop :=
  | TyLit : forall env m n t,
      @well_typed_lit D H empty_scope n t ->
      well_typed env m (ELit n t) t
  | TyVar : forall env m x t,
      Env.MapsTo x t env ->
      well_typed env m (EVar x) t
  | TyLet : forall env m x e1 t1 e2 t,
      well_typed env m e1 t1 ->
      well_typed (Env.add x t1 env) m e2 t ->
      well_typed env m (ELet x e1 e2) t
  | TyFieldAddr : forall env m e m' T fs i fi ti,
      well_typed env m e (TPtr m' (TStruct T)) ->
      StructDef.MapsTo T fs D ->
      Fields.MapsTo fi ti fs ->
      List.nth_error (Fields.this fs) i = Some (fi, ti) ->
      well_typed env m (EFieldAddr e fi) (TPtr m' ti)
  | TyPlus : forall env m e1 e2,
      well_typed env m e1 TNat ->
      well_typed env m e2 TNat ->
      well_typed env m (EPlus e1 e2) TNat
  | TyMalloc : forall env m w,
      (forall l h t, w = TArray l h t -> l = 0 /\ h > 0) ->
      well_typed env m (EMalloc w) (TPtr Checked w)
  | TyUnchecked : forall env m e t,
      well_typed env Unchecked e t ->
      well_typed env m (EUnchecked e) t
  | TyCast : forall env m t e t',
      (m = Checked -> forall w, t <> TPtr Checked w) ->
      well_typed env m e t' ->
      well_typed env m (ECast t e) t
  | TyDeref : forall env m e m' t l h t',
      well_typed env m e (TPtr m' t) ->
      ((word_type t /\ t = t') \/ (t = TArray l h t' /\ word_type t' /\ type_wf D t')) ->
      (m' = Unchecked -> m = Unchecked) ->
      well_typed env m (EDeref e) t'
  | TyIndex : forall env m e1 m' l h t e2,
      word_type t -> type_wf D t ->
      well_typed env m e1 (TPtr m' (TArray l h t)) ->
      well_typed env m e2 TNat ->
      (m' = Unchecked -> m = Unchecked) ->
      well_typed env m (EDeref (EPlus e1 e2)) t
  | TyAssign : forall env m e1 m' t l h t' e2,
      well_typed env m e1 (TPtr m' t) ->
      well_typed env m e2 t' ->
      ((word_type t /\ t = t') \/ (t = TArray l h t' /\ word_type t' /\ type_wf D t')) ->
      (m' = Unchecked -> m = Unchecked) ->
      well_typed env m (EAssign e1 e2) t'
  | TyIndexAssign : forall env m e1 m' l h t e2 e3,
      word_type t -> type_wf D t ->
      well_typed env m e1 (TPtr m' (TArray l h t)) ->
      well_typed env m e2 TNat ->
      well_typed env m e3 t ->
      (m' = Unchecked -> m = Unchecked) ->
      well_typed env m (EAssign (EPlus e1 e2) e3) t.

Hint Constructors well_typed.

(** ** Metatheory *)

(** *** Automation *)

(* TODO: write a function decompose : expr -> (context * expr) *)


Ltac clean :=
  try (match goal with
       | [ H : expr_wf _ _ |- _ ] => inv H
       | [ H : type_wf _ _ |- _ ] => inv H
       end);
  subst;
  repeat (match goal with
          | [ P : ?T, PQ : ?T -> _ |- _ ] => specialize (PQ P); clear P
          | [ H : ?T = ?T -> _ |- _ ] => specialize (H eq_refl)
          end).

Definition heap_consistent { D : structdef } (H' : heap) (H : heap) : Prop :=
  forall n t,
    @well_typed_lit D H empty_scope n t->
    @well_typed_lit D H' empty_scope n t.

Hint Unfold heap_consistent.


(** *** Lemmas *)

(* ... for Progress *)

Create HintDb Progress.

Lemma step_implies_reduces : forall D H e H' r,
    @step D H e H' r ->
    reduces D H e.
Proof.
  intros.
  assert (e = in_hole e CHole); try reflexivity.
  rewrite H1.
  destruct r; eauto 20.
Qed.

Hint Resolve step_implies_reduces : Progress.

Lemma reduces_congruence : forall D H e0 e,
    (exists E, in_hole e0 E = e) ->
    reduces D H e0 ->
    reduces D H e.
Proof.
  intros.
  destruct H0 as [ E Hhole ].
  destruct H1 as [ H' [ m' [ r HRed ] ] ].
  inv HRed as [ ? e0' ? ? e0'' E' | ? e0' ? ? E' | ? e0' ? ? E' ]; rewrite compose_correct; eauto 20.
Qed.

Hint Resolve reduces_congruence : Progress.

Lemma unchecked_congruence : forall e0 e,
    (exists e1 E, e0 = in_hole e1 E /\ mode_of(E) = Unchecked) ->
    (exists E, in_hole e0 E = e) ->
    exists e' E, e = in_hole e' E /\ mode_of(E) = Unchecked.
Proof.
  intros.
  destruct H as [ e1 [ E1 [ He0 HE1U ] ] ].
  destruct H0 as [ E He ].
  exists e1.
  exists (compose E E1).
  split.
  - subst. rewrite compose_correct. reflexivity.
  - apply compose_unchecked. assumption.
Qed.

Hint Resolve unchecked_congruence : Progress.


Require Import Omega.

(*changed THIS!! REMEMBER*)

Lemma wf_implies_allocate_meta :
  forall (D : structdef) (w : type),
    (forall l h t, w = TArray l h t -> l= 0 /\ h > 0) ->
    type_wf D w -> exists b allocs, allocate_meta D w = Some (b, allocs).
Proof.
  intros D w HL HT.
  destruct w; simpl in *; eauto.
  - inv HT. destruct H0.
    apply StructDef.find_1 in H.
    rewrite -> H.
    eauto.
Qed.

Lemma wf_implies_allocate :
  forall (D : structdef) (w : type) (H : heap),
    (forall l h t, w = TArray l h t -> l = 0 /\ h > 0) ->
    type_wf D w -> exists n H', allocate D H w = Some (n, H').
Proof.
  intros D w H HL HT.
  eapply wf_implies_allocate_meta in HT; eauto.
  destruct HT. destruct H0.
  unfold allocate.
  unfold allocate_meta_no_bounds.
  rewrite H0.
  simpl. Print fold_left.
  (* TODO(ins): there must be a better way *)
  edestruct (fold_left
               (fun (acc : Z * heap) (t : type) =>
                  let (sizeAcc, heapAcc) := acc in (sizeAcc + 1, Heap.add (sizeAcc + 1) (0, t) heapAcc)) x0
               ((Z.of_nat (Heap.cardinal H)), H)).
  eauto.
Qed.

Definition unchecked (m : mode) (e : expression) : Prop :=
  m = Unchecked \/ exists e' E, e = in_hole e' E /\ mode_of(E) = Unchecked.

Hint Unfold unchecked.

Ltac solve_empty_scope :=
  match goal with
  | [ H : set_In _ empty_scope |- _ ] => inversion H
  | _ => idtac "No empty scope found"
  end.


Require Import Coq.FSets.FMapList.
Require Import Coq.FSets.FMapFacts.

Module EnvFacts := WFacts_fun Env.E Env.
Module FieldFacts := WFacts_fun Fields.E Fields.
Module StructDefFacts := WFacts_fun StructDef.E StructDef.
Module HeapFacts := WFacts_fun Heap.E Heap.

(* This really should be part of the library, or at least easily provable... *)
Module HeapProp := WProperties_fun Heap.E Heap.
Lemma cardinal_plus_one :
  forall (H : heap) n v, ~ Heap.In n H ->
                         (Z.of_nat(Heap.cardinal (Heap.add n v H)) = Z.of_nat(Heap.cardinal H) + 1).
Proof.
  intros H n v NotIn.
  pose proof HeapProp.cardinal_2 as Fact.
  specialize (Fact _ H (Heap.add n v H) n v NotIn).
  assert (Hyp: HeapProp.Add n v H (Heap.add n v H)).
  {
    intros y.
    auto.
  } 
  specialize (Fact Hyp).
  omega.
Qed.

(* This should be part of the stupid map library. *)
(* Changed to Z to push final proof DP*)
Lemma heap_add_in_cardinal : forall n v H,
  Heap.In n H -> 
  Heap.cardinal (elt:=Z * type) (Heap.add n v H) =
  Heap.cardinal (elt:=Z * type) H.
Proof.
Admitted.

Lemma replicate_length : forall (n : nat) (T : type),
(length (replicate n T)) = n.
Proof.
  intros n T. induction n.
    -simpl. reflexivity.
    -simpl. rewrite IHn. reflexivity.
Qed.

(* Progress:
     If [e] is well-formed with respect to [D] and
        [e] has type [t] under heap [H] in mode [m]
     Then
        [e] is a value, [e] reduces, or [e] is stuck in unchecked code *)
Lemma pos_succ : forall x, exists n, (Pos.to_nat x) = S n.
Proof.
   intros x. destruct (Pos.to_nat x) eqn:N.
    +zify. omega.
    +exists n. reflexivity.
Qed.


(*No longer provable since we can allocate
bounds that are less than 0 now.
Lemma allocate_bounds : forall D l h t b ts,
Some(b, ts) = allocate_meta D (TArray l h t) ->
l = 0 /\ h > 0.
Proof.
intros.
destruct l.
  +destruct h.
    *simpl in H. inv H.
    *zify. omega.
    *simpl in H. inv H.
  +simpl in H. inv H.
  +simpl in H. inv H.
Qed.
*)
Lemma progress : forall D H m e t,
    structdef_wf D ->
    heap_wf D H ->
    expr_wf D e ->
    @well_typed D H empty_env m e t ->
    value D e \/
    reduces D H e \/
    unchecked m e.
Proof with eauto 20 with Progress.
  intros D H m e t HDwf HHwf Hewf Hwt.
  remember empty_env as env.
  induction Hwt as [
                     env m n t HTyLit                                       | (* Literals *)
                     env m x t HVarInEnv                                    | (* Variables *)
                     env m x e1 t1 e2 t HTy1 IH1 HTy2 IH2                   | (* Let-Expr *)
                     env m e m' T fs i fi ti HTy IH HWf1 HWf2               | (* Field Addr *)
                     env m e1 e2 HTy1 IH1 HTy2 IH2                          | (* Addition *)
                     env m w                                                | (* Malloc *)
                     env m e t HTy IH                                       | (* Unchecked *)
                     env m t e t' HChkPtr HTy IH                            | (* Cast *)
                     env m e m' w l h t HTy IH HPtrType HMode                 | (* Deref *)
                     env m e1 m' l h t e2 WT Twf HTy1 IH1 HTy2 IH2 HMode             | (* Index *)
                     env m e1 m' w l h t e2 HTy1 IH1 HTy2 IH2 HPtrType HMode  | (* Assign *)
                     env m e1 m' l h t e2 e3 WT Twf HTy1 IH1 HTy2 IH2 HTy3 IH3 HMode   (* IndAssign *)
                   ]; clean.

  (* Case: TyLit *)
  - (* Holds trivially, since literals are values *)
    left...
  (* Case: TyVar *)
  - (* Impossible, since environment is empty *)
    inversion HVarInEnv.
  (* Case: TyLet *)
  - (* `ELet x e1 e2` is not a value *)
    right.
    (* Invoke the IH on `e1` *)
    destruct IH1 as [ HVal1 | [ HRed1 | HUnchk1 ] ].
    (* Case: `e1` is a value *)
    + (* We can take a step according to SLet *)
      left.
      inv HVal1...
    (* Case: `e1` reduces *)
    + (* We can take a step by reducing `e1` *)
      left.
      ctx (ELet x e1 e2) (in_hole e1 (CLet x CHole e2))...
    (* Case: `e1` is unchecked *)
    + (* `ELet x e1 e2` must be unchecked, since `e1` is *)
      right.
      ctx (ELet x e1 e2) (in_hole e1 (CLet x CHole e2)).
      destruct HUnchk1...
  (* Case: TyFieldAddr *)
  - (* `EFieldAddr e fi` isn't a value *)
    right.
    (* Invoke the IH on `e` *)
    destruct IH as [ HVal | [ HRed | HUnchk ] ].
    (* Case: `e` is a value *)
    + (* So we can take a step... but how? *)
      left.
      inv HVal.
      inv HTy.
      (* We proceed by case analysis on `m'` -- the mode of the pointer *)
      destruct m'.
      (* Case: m' = Checked *)
      * (* We now proceed by case analysis on 'n > 0' *)
        destruct (Z_gt_dec n 0).
        (* Case: n > 0 *)
        { (* We can step according to SFieldAddrChecked  *)
          assert (HWf3 := HDwf T fs HWf1). (* TODO(ins): turn these into lemmas, and stick into Progress db *)
          assert (HWf4 := HWf3 fi ti HWf2).
          destruct HWf4... }
        (* Case: n <= 0 *)
        { (* We can step according to SFieldAddrNull *)
           subst...   }
      (* Case: m' = Unchecked *)
      * (* We can step according to SFieldAddr *)
        eapply step_implies_reduces; eapply SFieldAddr; eauto.
        { (* LEO: This should probably be abstracted into a lemma *)
          apply HDwf in HWf1.
          apply HWf1 in HWf2.
          destruct HWf2...
        } 
    (* Case: `e` reduces *)
    + (* We can take a step by reducing `e` *)
      left.
      ctx (EFieldAddr e fi) (in_hole e (CFieldAddr CHole fi))...
    (* Case: `e` is unchecked *)
    + (* `EFieldAddr e fi` must be unchecked, since `e` is *)
      right.
      ctx (EFieldAddr e fi) (in_hole e (CFieldAddr CHole fi)).
      destruct HUnchk...
  (* Case: TyPlus *)
  - (* `EPlus e1 e2` isn't a value *)
    right.
    (* Invoke the IH on `e1` *)
    destruct IH1 as [ HVal1 | [ HRed1 | HUnchk1 ] ].
    (* Case: `e1` is a value *)
    + (* We don't know if we can take a step yet, since `e2` might be unchecked. *)
      inv HVal1 as [ n1 t1 ].
      (* Invoke the IH on `e2` *)
      destruct IH2 as [ HVal2 | [ HRed2 | HUnchk2 ] ].
      (* Case: `e2` is a value *)
      * (* We can step according to SPlus *)
        left.
        inv HVal2 as [ n2 t2 ]...
        eapply step_implies_reduces; eauto.
        apply SPlus.
        intros l h t Eq; subst.
        inv HTy1.
      (* Case: `e2` reduces *)
      * (* We can take a step by reducing `e2` *)
        left.
        ctx (EPlus (ELit n1 t1) e2) (in_hole e2 (CPlusR n1 t1 CHole))...
      (* Case: `e2` is unchecked *)
      * (* `EPlus (n1 t1) e2` must be unchecked, since `e2` is *)
        right.
        ctx (EPlus (ELit n1 t1) e2) (in_hole e2 (CPlusR n1 t1 CHole)).
        destruct HUnchk2...
    (* Case: `e1` reduces *)
    + (* We can take a step by reducing `e1` *)
      left.
      ctx (EPlus e1 e2) (in_hole e1 (CPlusL CHole e2))...
    (* Case: `e1` is unchecked *)
    + (* `EPlus e1 e2` must be unchecked, since `e1` is *)
      right.
      ctx (EPlus e1 e2) (in_hole e1 (CPlusL CHole e2)).
      destruct HUnchk1...
  (* Case: TyMalloc *)
  - (* `EMalloc w` isn't a value *)
    right.
    (* Allocation always succeeds, according to SMalloc *)
    left.
    (* LEO: Where is H1 created from? Match goal style for maintainability *)
    destruct (wf_implies_allocate D w H H0 H2) as [ n [ H' HAlloc]]...
  (* Case: TyUnchecked *)
  - (* `EUnchecked e` isn't a value *)
    right.
    (* Invoke the IH on `e` *)
    destruct IH as [ HVal | [ HRed | HUnchk ] ].
    (* Case: `e` is a value *)
    + (* We can step according to SUnchecked *)
      left.
      inv HVal...
    (* Case: `e` reduces *)
    + (* We can take a step by reducing `e` *)
      left.
      ctx (EUnchecked e) (in_hole e (CUnchecked CHole))...
    (* Case: `e` is unchecked *)
    + (* `EUnchecked e` is obviously unchecked *)
      right.
      ctx (EUnchecked e) (in_hole e (CUnchecked CHole))...
  (* Case: TyCast *)
  - (* `ECast t e` isn't a value *)
    right.
    (* Invoke the IH on `e` *)
    destruct IH as [ HVal | [ HRed | HUnchk ] ].
    (* Case: `e` is a value *)
    + (* We can step according to SCast *)
      left.
      inv HVal...
    (* Case: `e` reduces *)
    + (* `ECast t e` can take a step by reducing `e` *)
      left.
      ctx (ECast t e) (in_hole e (CCast t CHole))...
    (* Case: `e` is unchecked *)
    + (* `ECast t e` must be unchecked, since `e` is *)
      right.
      ctx (ECast t e) (in_hole e (CCast t CHole)).
      destruct HUnchk...
  (* Case: TyDeref *)
  - (* `EDeref e` isn't a value *)
    right.

    (* If m' is unchecked, then the typing mode `m` is unchecked *)
    destruct m'; [> | right; eauto 20 with Progress].
    clear HMode.

    (* TODO(ins): find a way to automate everything after case analysis... *)

    (* Invoke the IH on `e` *)
    destruct IH as [ HVal | [ HRed | HUnchk ] ].
    (* Case: `e` is a value *)
     (* We can take a step... but how? *)

  inv HVal.
      inv HTy.
      (* We proceed by case analysis on `w`, the type of the pointer *)
      destruct HPtrType.
      (* Case: `w` is a word pointer *)
      * (* We now proceed by case analysis on 'n > 0' *)
        destruct (Z_gt_dec n 0) as [ Hn0eq0 | Hn0neq0 ].
        (* Case: n > 0 *)
        { (* We now proceed by case analysis on '|- n0 : ptr_C w' *)
          inversion H7.
          (* Case: TyLitZero *)
          {
           (* Impossible, since n > 0 *)
           exfalso. omega.
            (*subst. inv H2. inv H3.*)
          }
          (* Case: TyLitRec *)
          { (* Impossible, since scope is empty *)
            solve_empty_scope. }
          (* Case: TyLitC *)
          { (* We can step according to SDeref *)
            subst.
            destruct H8 with (k := 0) as [ n' [ t' [ Ht'tk [ Hheap Hwtn' ] ] ] ];
            [ inv H2; subst; inv H3; inv H4; simpl; omega | ].
            rewrite Z.add_0_r in Hheap;
            inv Ht'tk. 
            left.
            eapply step_implies_reduces.
            apply SDeref; eauto.
            - destruct H2; subst.
              inv H2; simpl in *; inv H4; simpl in *; subst; eauto;
                inv H5; repeat constructor.
            - intros.
              destruct H2 as [Hyp1 Hyp2].
              subst.
              inv H3.
              inv Hyp1.
          }
        }
        (* Case: n <= 0 *)
        { (* We can step according to SDerefNull *)
          subst... }

      (* Case: `w` is an array pointer *)
      * (* We now perform case analysis on 'n > 0' *)
        destruct (Z_gt_dec n 0) as [ Hn0eq0 | Hn0neq0 ].
        (* Case: n > 0 *)
        { (* We now proceed by case analysis on '|- n0 : ptr_C (array n t)' *)
          match goal with
          | [ H : well_typed_lit _ _ _ _ _ |- _ ] => inv H
          end.
          (* Case: TyLitZero *)
          { (* Impossible, since n0 <> 0 *)
            exfalso. inv Hn0eq0.
          } 
          (* Case: TyLitRec *)
          { (* Impossible, since scope is empty *)
            solve_empty_scope.
          } 
          (* Case: TyLitC *)
          { (* We proceed by case analysis on 'h > 0' -- the size of the array *)
            destruct H2 as [Hyp1 Hyp2]; subst.
            (* should this also be on ' h > 0' instead? DP*)
            destruct (Z_gt_dec h 0) as [ Hneq0 | Hnneq0 ].
            (* Case: h > 0 *)
            {left. (* We can step according to SDeref *)
              (* LEO: This looks exactly like the previous one. Abstract ? *)
              subst.
              inv H4. destruct (Z_gt_dec l 0). (* if l > 0 we have a bounds error*)
              {eapply step_implies_reduces. eapply SDerefLowOOB. eapply g. eauto.
              }(*if l <= 0 we can step according to SDeref. *)
              assert (Hhl : h - l > 0). {
                destruct h. inv Hneq0. omega. inv Hneq0. }
              assert (Hhlp : exists p, Z.pos p = h - l). {
              destruct (h - l); inv Hhl. exists p. reflexivity. }
              destruct Hhlp. 
              destruct H8 with (k := 0) as [ n' [ t' [ Ht'tk [ Hheap Hwtn' ] ] ] ].
              { simpl. zify. split. omega.
                simpl. eauto. destruct(pos_succ x). rewrite <- H2.
                simpl. rewrite H5. simpl. zify. omega. }
              simpl in Hheap. simpl in Ht'tk. destruct (pos_succ x) as [x' Hx'].
              rewrite <- H2 in Ht'tk. simpl in Ht'tk.
              rewrite Hx' in  Ht'tk. 
              simpl in Ht'tk.
              rewrite Z.add_0_r in Hheap.
              inv Ht'tk. eapply step_implies_reduces.
              apply SDeref; eauto.
                 - destruct Hyp2; repeat constructor; zify; eauto.
                 
                  
                -intros. inv H2. destruct l0.
                  {destruct h0; inv H3. zify. omega.
                    *omega.
                    *inv H5. }
                  {destruct h0; inv H3.
                    *exfalso. inv H5.
                    *exfalso. eauto.
                    *exfalso. zify. omega. }
                  {destruct h0; inv H3. 
                    *exfalso. zify. omega.
                    *omega.
                    *exfalso. zify. omega. }
 }
             (* Case: h <= 0 *)
            { (* We can step according to SDerefOOB *)
              subst. left. eapply step_implies_reduces. 
              eapply SDerefHighOOB. eauto. eauto.
}}}
        (* Case: n <= 0 *)
        { (* We can step according to SDerefNull *)
          subst... }
          *left. ctx (EDeref e) (in_hole e (CDeref CHole))...
          *right.
      ctx (EDeref e) (in_hole e (CDeref CHole)).
      destruct HUnchk...
  - right.
    destruct m'; [> | right; eauto 20 with Progress].
    clear HMode.
    (* Leo: This is becoming hacky *)
    inv H1.
    specialize (IH1 H3 eq_refl).
    specialize (IH2 H4 eq_refl).
    destruct IH1 as [ HVal1 | [ HRed1 | HUnchk1 ] ]; eauto.
    + inv HVal1 as [ n1 t1 ].
      destruct IH2 as [ HVal2 | [ HRed2 | HUnchk2 ] ]; eauto.
      * left.
        inv HVal2.
        ctx (EDeref (EPlus (ELit n1 t1) (ELit n t0))) (in_hole (EPlus (ELit n1 t1) (ELit n t0)) (CDeref CHole)).
        inv HTy1.
        exists Checked.
        exists H.
        { destruct (Z_gt_dec n1 0).
          - (* n1 > 0 *)
            exists (RExpr (EDeref (ELit (n1 + n) (TPtr Checked (TArray (l - n) (h - n) t))))).
            ctx (EDeref (ELit (n1 + n) (TPtr Checked (TArray (l - n) (h - n) t))))
                (in_hole (ELit (n1 + n) (TPtr Checked (TArray (l - n) (h - n) t))) (CDeref CHole)).
            rewrite HCtx.
            rewrite HCtx0.
            inv HTy2.
            eapply RSExp; eauto.
          - (* n1 <= 0 *)
            exists RNull.
            subst.
            rewrite HCtx.
            eapply RSHaltNull; eauto.
            inv HTy2.
            eapply SPlusNull. omega.
        }
      * left.
        ctx (EDeref (EPlus (ELit n1 t1) e2)) (in_hole e2 (CDeref (CPlusR n1 t1 CHole)))...
      * right.
        ctx (EDeref (EPlus (ELit n1 t1) e2)) (in_hole e2 (CDeref (CPlusR n1 t1 CHole))).
        destruct HUnchk2...
    + left.
      ctx (EDeref (EPlus e1 e2)) (in_hole e1 (CDeref (CPlusL CHole e2)))...
    + right.
      ctx (EDeref (EPlus e1 e2)) (in_hole e1 (CDeref (CPlusL CHole e2))).
      destruct HUnchk1...
  - (* This isn't a value, so it must reduce *)
    right.

    (* If m' is unchecked, then we are typing mode is unchecked *)
    destruct m'; [> | right; eauto 20 with Progress].
    clear HMode.

    (* Invoke IH on e1 *)
    destruct IH1 as [ HVal1 | [ HRed1 | [| HUnchk1 ] ] ]; idtac...
    + (* Case: e1 is a value *)
      inv HVal1 as [ n1' t1' WTt1' Ht1' ].
      (* Invoke IH on e2 *)
      inv IH2 as [ HVal2 | [ HRed2 | [| HUnchk2 ] ] ]; idtac...
      * (* Case: e2 is a value, so we can take a step *)
        inv HVal2 as [n2' t2' Wtt2' Ht2' ].
        {
          destruct HPtrType as [Hw | Hw]; eauto.
          - inv Hw; subst.
            inv HTy1; eauto.
            match goal with
            | [ H : well_typed_lit _ _ _ _ _ |- _ ] => inv H
            end...
            + (*This is weird, why is 0 a case? DP*)
              left. eapply step_implies_reduces with (H' := H) (r := RNull).
              apply (SAssignNull D H (TPtr Checked t) t n2' 0 t2').
              omega. reflexivity.
            + solve_empty_scope.
            + left.
              inv H0; inv H2;
              destruct (H5 0) as [x [xT [HNth [HMap HWT]]]]; simpl in*;
                try (zify; omega);
                try rewrite Z.add_0_r in *;
                eauto; 
              try (eapply step_implies_reduces;
                   eapply SAssign; eauto);
              try (eexists; eauto);
              intros; try congruence...
          - inv HTy1; eauto.
            match goal with
            | [ H : well_typed_lit _ _ _ _ _ |- _ ] => inv H
            end...
            + (*Same issue here as above DP*)
              left. eapply step_implies_reduces with (H' := H) (r := RNull).
              apply (SAssignNull D H (TPtr Checked w) w n2' 0 t2').
              omega. reflexivity.
            + solve_empty_scope.
            + left.
              destruct Hw as [? [? ?]]; subst.
              destruct (Z_gt_dec h 0).
              * (* h > 0 - Assign  *)
                destruct (Z_gt_dec l 0).
                { (* l > 0 *)
                eapply step_implies_reduces.
                eapply SAssignLowOOB; eauto... inv HTy2. eauto. }
                { (* l <= 0 *)
                  eapply step_implies_reduces.
                  eapply SAssign; eauto...  inv H1.
                  assert (Hpos : exists p, (h - l) = Z.pos p). {
                      destruct (h - l)eqn:P.
                       -omega.
                       -exists p. reflexivity.
                       -zify. omega. }
                  destruct (H4 0) as [n' [t' [HNth [HMap HWT]]]]; eauto.
                    + destruct Hpos. rewrite H0. simpl. 
                      symmetry in H0. assert (Hsucc : exists n, Pos.to_nat x = S n) by eapply pos_succ.
                      destruct Hsucc. rewrite H1. simpl. zify. omega.
                    + inv HNth. 
                      rewrite Z.add_0_r in HMap. destruct Hpos.
                      rewrite H0 in H1. assert (Hsucc : exists n, Pos.to_nat x = S n) by eapply pos_succ.
                      destruct Hsucc. simpl in H1. rewrite H5 in H1. simpl in H1.
                      inv H1.
                      eexists; eauto.
                    + intros. inv H0. omega.
                }
              * (* h <= 0 *)
                eapply step_implies_reduces.
                eapply SAssignHighOOB; eauto... inv HTy2. eauto.
        } 
      * unfold reduces in HRed2. destruct HRed2 as [ H' [ ? [ r HRed2 ] ] ].
        inv HRed2; ctx (EAssign (ELit n1' t1') (in_hole e E)) (in_hole e (CAssignR n1' t1' E))...
      * destruct HUnchk2 as [ e' [ E [ ] ] ]; subst.
        ctx (EAssign (ELit n1' t1') (in_hole e' E)) (in_hole e' (CAssignR n1' t1' E))...
    + (* Case: e1 reduces *)
      destruct HRed1 as [ H' [ ? [ r HRed1 ] ] ].
      inv HRed1; ctx (EAssign (in_hole e E) e2) (in_hole e (CAssignL E e2))...
    + destruct HUnchk1 as [ e' [ E [ ] ] ]; subst.
      ctx (EAssign (in_hole e' E) e2) (in_hole e' (CAssignL E e2))...
  (* T-IndAssign *)
  - (* This isn't a value, so it must reduce *)
    right.

    (* If m' is unchecked, then we are typing mode is unchecked *)
    destruct m'; [> | right; eauto 20 with Progress].
    clear HMode.

    inv H2.

    (* Invoke IH on e1 *)
    destruct IH1 as [ HVal1 | [ HRed1 | [| HUnchk1 ] ] ]; idtac...
    + (* Case: e1 is a value *)
      inv HVal1.
      (* Invoke IH on e2 *)
      destruct IH2 as [ HVal2 | [ HRed2 | [| HUnchk2 ] ] ]; idtac...
      * inv HVal2.
        ctx (EAssign (EPlus (ELit n t0) (ELit n0 t1)) e3) (in_hole (EPlus (ELit n t0) (ELit n0 t1)) (CAssignL CHole e3)).
        inv HTy1.
        inv HTy2.
        {
          inv H11; inv H12; (eauto 20 with Progress); 
            try solve_empty_scope.
          - destruct IH3 as [ HVal3 | [ HRed3 | [| HUnchk3]]]; idtac...
            + inv HVal3.
              inv HTy3.
              left; eauto...
              destruct (Z_gt_dec n 0); subst; rewrite HCtx; do 3 eexists.
              * eapply RSHaltNull... eapply SPlusNull. omega.
              * eapply RSHaltNull... eapply SPlusNull. omega.
            + destruct HRed3 as [H' [? [r HRed3]]].
              rewrite HCtx; left; eexists; eexists; eexists.
              eapply RSHaltNull... eapply SPlusNull. omega. 
            + destruct HUnchk3 as [ e' [ E [ He2 HEUnchk ]]]; subst.
              rewrite HCtx; left; eexists; eexists; eexists.
              * eapply RSHaltNull... eapply SPlusNull. omega.
          - destruct IH3 as [ HVal3 | [ HRed3 | [| HUnchk3]]]; idtac...
            + inv HVal3.
              inv HTy3.
              destruct (Z_gt_dec n 0); rewrite HCtx; left; eexists; eexists; eexists.
              * eapply RSHaltNull... eapply SPlusNull. omega.
              * eapply RSHaltNull... eapply SPlusNull. omega.
            + destruct HRed3 as [H' [? [r HRed3]]].
              rewrite HCtx; left; eexists; eexists; eexists.
              * eapply RSHaltNull... eapply SPlusNull. omega.
            + destruct HUnchk3 as [ e' [ E [ He2 HEUnchk ]]]; subst.
              rewrite HCtx; left; eexists; eexists; eexists.
              * eapply RSHaltNull... eapply SPlusNull. omega.
          - destruct (Z_gt_dec n 0); rewrite HCtx; left; do 3 eexists.
              * eapply RSExp. eapply SPlusChecked. omega. eauto.
              * eapply RSHaltNull. eapply SPlusNull. omega. eauto.
          -  destruct (Z_gt_dec n 0); rewrite HCtx; left; do 3 eexists.
              * eapply RSExp. eapply SPlusChecked. omega. eauto.
              * eapply RSHaltNull. eapply SPlusNull. omega. eauto.
        }
      * destruct HRed2 as [ H' [ ? [ r HRed2 ] ] ].
        inv HRed2; ctx (EAssign (EPlus (ELit n t0) (in_hole e E)) e3) (in_hole e (CAssignL (CPlusR n t0 E) e3))...
      * destruct HUnchk2 as [ e' [ E [ He2 HEUnchk ] ] ]; subst.
        ctx (EAssign (EPlus (ELit n t0) (in_hole e' E)) e3) (in_hole e' (CAssignL (CPlusR n t0 E) e3))...
    + destruct HRed1 as [ H' [ ? [ r HRed1 ] ] ].
      inv HRed1; ctx (EAssign (EPlus (in_hole e E) e2) e3) (in_hole e (CAssignL (CPlusL E e2) e3))...
    + destruct HUnchk1 as [ e' [ E [ He1 HEUnchk ] ] ]; subst.
      ctx (EAssign (EPlus (in_hole e' E) e2) e3) (in_hole e' (CAssignL (CPlusL E e2) e3))...
Qed.

(* ... for Preservation *)

Lemma weakening : forall D H env m n t,
    @well_typed D H env m (ELit n t) t ->
    forall x t', @well_typed D H (Env.add x t' env) m (ELit n t) t.
Proof.
  intros D H env m e t HWT.
  inv HWT; clear H3.
  inv H5; eauto.
Qed.

Lemma env_maps_add :
  forall env x (t1 t2 : type),
    Env.MapsTo x t1 (Env.add x t2 env) ->
    t1 = t2.
Proof.
  intros env x t1 t2 H.
  assert (Env.E.eq x x); try reflexivity.
  apply Env.add_1 with (elt := type) (m := env) (e := t2) in H0.
  remember (Env.add x t2 env) as env'.
  apply Env.find_1 in H.
  apply Env.find_1 in H0.
  rewrite H in H0.
  inv H0.
  reflexivity.
Qed.


(* This theorem will be useful for substitution.

   In particular, we can automate a lot of reasoning about environments by:
   (1) proving that equivalent environments preserve typing (this lemma)
   (2) registering environment equivalence in the Setoid framework (this makes proofs in (3) easier)
   (3) proving a number of lemmas about which environments are equivalent (such as shadowing above)
   (4) registering these lemmas in the proof automation (e.g. Hint Resolve env_shadow)

   Then when we have a typing context that looks like:

   H : (Env.add x0 t0 (Env.add x0 t1 env)) |- e : t
   ================================================
   (Env.add x0 t0 env) |- e : t

   we can solve it simply by eauto.

   during proof search, eauto should invoke equiv_env_wt which will leave a goal of
   (Env.add x0 t0 (Env.add x0 t1 env)) == (Env.add x0 t0) and then subsequently apply the
   shadowing lemma.
 *)

Lemma env_find_add1 : forall x (t : type) env,
    Env.find x (Env.add x t env) = Some t.
Proof.
  intros.
  apply Env.find_1.
  apply Env.add_1.
  reflexivity.
Qed.

Lemma env_find1 : forall x env,
    Env.find x env = None -> (forall (t : type), ~ Env.MapsTo x t env).
Proof.
  intros.
  unfold not.
  intros.
  apply Env.find_1 in H0.
  rewrite -> H0 in H.
  inv H.
Qed.

Lemma env_find2 : forall x env,
    (forall (t : type), ~ Env.MapsTo x t env) -> Env.find x env = None.
Proof.
  intros.
  destruct (Env.find (elt := type) x env0) eqn:Hd.
  - exfalso. eapply H.
    apply Env.find_2 in Hd.
    apply Hd.
  - reflexivity.
Qed.

Lemma env_find_add2 : forall x y (t : type) env,
    x <> y ->
    Env.find x (Env.add y t env) = Env.find x env.
Proof.
  intros.
  destruct (Env.find (elt:=type) x env0) eqn:H1.
  apply Env.find_1.
  apply Env.add_2.
  auto.
  apply Env.find_2.
  assumption.
  apply env_find2.
  unfold not.
  intros.
  eapply Env.add_3 in H0.
  apply Env.find_1 in H0.
  rewrite -> H1 in H0.
  inversion H0.
  auto.
Qed.

Lemma equiv_env_add : forall x t env1 env2,
    Env.Equal (elt:=type) env1 env2 ->
    Env.Equal (elt:=type) (Env.add x t env1) (Env.add x t env2).
Proof.
  intros.
  unfold Env.Equal.
  intros.
  destruct (Env.E.eq_dec x y).
  rewrite e.
  rewrite env_find_add1.
  rewrite env_find_add1.
  auto.
  auto.
  auto.
  rewrite env_find_add2.
  rewrite env_find_add2.
  unfold Env.Equal in H.
  apply H.
  auto.
  auto.
Qed.
(* LEO: All of these proofs are horribly brittle :) *)

Lemma equiv_env_wt : forall D H env1 env2 m e t,
    Env.Equal env1 env2 ->
    @well_typed D H env1 m e t ->
    @well_typed D H env2 m e t.
Proof.
  intros.
  generalize dependent env2.
  induction H1; eauto 20.
  - intros.
    apply TyVar.
    unfold Env.Equal in H1.
    apply Env.find_2.
    rewrite <- H1.
    apply Env.find_1.
    assumption.
  - intros.
    eapply TyLet.
    apply IHwell_typed1.
    assumption.
    apply IHwell_typed2.
    apply equiv_env_add.
    auto.
Qed.

Lemma env_shadow : forall env x (t1 t2 : type),
    Env.Equal (Env.add x t2 (Env.add x t1 env)) (Env.add x t2 env).
Proof.
  intros env x t1 t2 y.
  destruct (Nat.eq_dec x y) eqn:Eq; subst; eauto.
  - do 2 rewrite env_find_add1; auto.
  - repeat (rewrite env_find_add2; eauto).
Qed.

Lemma env_shadow_eq : forall env0 env1 x (t1 t2 : type),
    Env.Equal env0 (Env.add x t2 env1) ->
    Env.Equal (Env.add x t1 env0) (Env.add x t1 env1).
Proof.
  intros env0 env1 x t1 t2 H y.
  destruct (Nat.eq_dec x y) eqn:Eq; subst; eauto.
  - repeat (rewrite env_find_add1; eauto).
  - rewrite env_find_add2; eauto.
    specialize (H y).
    rewrite env_find_add2 in H; eauto.
    rewrite env_find_add2; eauto.
Qed.

Lemma env_neq_commute : forall x1 x2 (t1 t2 : type) env,
    ~ Env.E.eq x1 x2 ->
    Env.Equal (Env.add x1 t1 (Env.add x2 t2 env)) (Env.add x2 t2 (Env.add x1 t1 env)).
Proof.
  intros x1 x2 t1 t2 env Eq x.
  destruct (Nat.eq_dec x x1) eqn:Eq1; destruct (Nat.eq_dec x x2) eqn:Eq2; subst; eauto;
  repeat (try rewrite env_find_add1; auto; try rewrite env_find_add2; auto).    
Qed.

Lemma env_neq_commute_eq : forall x1 x2 (t1 t2 : type) env env',
    ~ Env.E.eq x1 x2 -> Env.Equal env' (Env.add x2 t2 env) ->
    Env.Equal (Env.add x1 t1 env') (Env.add x2 t2 (Env.add x1 t1 env)).
Proof.
  intros x1 x2 t1 t2 env env' NEq Eq x.
  destruct (Nat.eq_dec x x1) eqn:Eq1; destruct (Nat.eq_dec x x2) eqn:Eq2; subst; eauto.
  - exfalso; eapply NEq; eauto.
  - repeat (try rewrite env_find_add1 in *; auto; try rewrite env_find_add2 in *; auto).
  - specialize (Eq x2); repeat (try rewrite env_find_add1 in *; auto; try rewrite env_find_add2 in *; auto).
  - specialize (Eq x); repeat (try rewrite env_find_add1 in *; auto; try rewrite env_find_add2 in *; auto).
Qed.

Create HintDb Preservation.

Lemma substitution :
  forall D H env m x v e t1 t2,
    literal v ->
  @well_typed D H env m v t1 ->
  @well_typed D H (Env.add x t1 env) m e t2 ->
  @well_typed D H env m (subst x v e) t2.
Proof.
  intros D H env m x v e t1 t2 Hvalue HWTv HWTe.
  generalize dependent v.
  remember (Env.add x t1 env) as env'.
  assert (Eq: Env.Equal env' (Env.add x t1 env))
    by (subst; apply EnvFacts.Equal_refl).
  clear Heqenv'.
  generalize dependent env.
  induction HWTe; subst; simpl; eauto 20.
  - intros. destruct (var_eq_dec x x0); subst.
    + eapply Env.mapsto_equal in Eq; eauto.
      apply env_maps_add in Eq; subst. assumption.
    + apply TyVar.
      eapply Env.mapsto_equal in Eq; eauto.
      apply Env.add_3 in Eq. assumption. assumption.
  - intros. destruct (var_eq_dec x x0); subst.
    + eapply TyLet.
      * apply IHHWTe1; eauto.
      * eapply equiv_env_wt; eauto.
        eapply env_shadow_eq; eauto.
    + eapply TyLet.
      * apply IHHWTe1; eauto. 
      * {
          apply IHHWTe2; eauto.
          - apply env_neq_commute_eq; eauto.
          - inv Hvalue as [n' t'].
            inv HWTv. eapply TyLit; eauto.
        } 
  - intros. subst. apply TyUnchecked. apply IHHWTe; eauto.
    inv Hvalue as [n' t'].
    destruct m.
      * inv HWTv.
        apply TyLit.
        assumption.
      * assumption.
Qed.

Hint Resolve substitution : Preservation.

Lemma heapWF :
  forall D H H' env m e t,
    @well_typed D H env m e t ->
    @heap_consistent D H' H ->
    @well_typed D H' env m e t.
Proof.
  intros D H H' env m e t WT HC.
  generalize dependent H'.
  induction WT; intros; eauto.
Qed.  

Hint Resolve heapWF : Preservation.

(*
Lemma wf_empty_scope : forall D H, scope_wf D H empty_scope.
Proof.
  intros D H x T Contra.
  inversion Contra.
Qed.

Hint Resolve wf_empty_scope.
Hint Resolve wf_empty_scope : Preservation.
 *)
(* Automate this*)
Lemma length_nth : forall {A} (l : list A) (k : nat),
    0 <= Z.of_nat(k) < Z.of_nat(length l) -> exists n, nth_error l k = Some n.
Proof.
  intros A l; induction l; intros k Hyp; simpl in *.
  - omega.
  - destruct k; simpl.
    + exists a; eauto.
    + assert (H: 0 <= Z.of_nat(k) < Z.of_nat(S k)). {split.
      *omega. 
      *zify. omega. }
     destruct H. assert (H2: Z.of_nat(k) < Z.of_nat (length l)). {zify. omega. }
     assert (H3: 0 <= Z.of_nat(k) < Z.of_nat (length l)). {split; assumption. }
     apply (IHl k H3).
Qed.      

Lemma nth_length : forall {A} (l : list A) (k : nat) n,
    nth_error l k = Some n -> 0 <= Z.of_nat(k) < Z.of_nat(length l).
Proof.
  intros A l; induction l; intros k n Hyp; simpl in *.
  - apply nth_error_In in Hyp; inv Hyp.
  - destruct k; simpl in *.
    +zify. omega.
    + edestruct IHl; eauto. zify.
      omega.
Qed.

Require Import Coq.Program.Equality.
  
Lemma heap_wf_maps_nonzero : forall D H n v, heap_wf D H -> Heap.MapsTo n v H -> n <> 0.
Proof.
  intros D H n v Hwf HMap.
  destruct (Hwf n) as [ _ HIn ]. 
  destruct n; eauto.
    -exfalso. destruct HIn; try eexists; eauto; 
     inversion H0.
    -zify. omega.
    -zify. omega.
Qed.

(*
Lemma scope_wf_heap_weakening :
  forall s D H x v,
    ~ Heap.In x H ->
    scope_wf D H s -> scope_wf D (Heap.add x v H) s.
Proof.
  intros s D H x v HNotIn HSwf.
  intros x' t' HS.
  destruct (HSwf x' t') as [x0 [HA Hx0]]; eauto.
  exists x0.
  split; auto.
  intros k Hk.
  destruct (Hx0 k Hk) as [n' [T [HT HM]]].
  exists n'. exists T.
  split; auto.
  apply Heap.add_2; eauto.
  intro Contra; subst.
  apply HNotIn.
  eexists; eauto.
Qed.

Hint Resolve scope_wf_heap_weakening.
*)
Lemma cardinal_not_in :
  forall D H, heap_wf D H -> ~ Heap.In (Z.of_nat(Heap.cardinal H) + 1) H.
  intros D H Hwf Contra.
  destruct (Hwf (Z.of_nat(Heap.cardinal H) + 1)) as [H1 H2].
  specialize (H2 Contra).
  omega.
Qed.


Lemma well_typed_preserved : forall D H t, heap_wf D H ->
  @heap_consistent D (Heap.add (Z.of_nat(Heap.cardinal H) + 1) (0, t) H) H.
Proof.
  intros D H t0 Hwf n t HT.
  induction HT using well_typed_lit_ind'; pose proof (cardinal_not_in D H Hwf); eauto.
  eapply TyLitC; eauto.
  intros k HK.  
  destruct (H1 k HK) as [n' [t' [HNth [HMap HWT]]]].
  exists n'. exists t'.
  repeat split; eauto.
  + apply Heap.add_2; eauto.
    destruct (Hwf (n+k)) as [ _ HIn ].
    destruct HIn; try eexists; eauto.
    omega.
  + inv HWT; eauto.
Qed.


  
Lemma heap_add_preserves_wf : forall D H n v, heap_wf D H ->
  heap_wf D (Heap.add (Z.of_nat(Heap.cardinal H) + 1) (n, v) H).
Proof.
  intros D H n v Hwf.
  split; intros; simpl; eauto.
  * rewrite cardinal_plus_one in H0.
    - assert (Hyp: 0 < addr <= Z.of_nat(Heap.cardinal H) \/ addr = Z.of_nat(Heap.cardinal H) + 1). {zify. omega. } 
      inv Hyp.
      + destruct (Hwf addr) as [ HIn _ ].
        specialize (HIn H1).
        inv HIn. exists x.
        apply Heap.add_2; eauto.
        omega.
      + eexists; eapply Heap.add_1; eauto.
    - intros Contra.
      destruct (Hwf (Z.of_nat(Heap.cardinal H) + 1)) as [? ?].
      specialize (H2 Contra).
      omega.
  * apply HeapFacts.add_in_iff in H0.
    inv H0.
    - rewrite cardinal_plus_one; try (zify; omega).
      intro Contra.
      destruct (Hwf (Z.of_nat(Heap.cardinal H) + 1)) as [? ?].
      specialize (H1 Contra).
      omega.
    - rewrite cardinal_plus_one.
      + destruct (Hwf addr) as [_ H2]; specialize (H2 H1); zify; omega.
      + intro Contra.
        destruct (Hwf (Z.of_nat(Heap.cardinal H) + 1)) as [H2 H3].
        specialize (H3 Contra).
        omega.
Qed.

Lemma backwards_consistency :
  forall D H' H v,
    @heap_consistent D H' (Heap.add (Z.of_nat(Heap.cardinal H) + 1) v H) ->
    heap_wf D H ->
    @heap_consistent D H' H.
Proof.
  intros D H' H v HC Hwf.
  intros n t HWT.
  eapply HC; eauto.
  induction HWT using well_typed_lit_ind'; pose proof (cardinal_not_in D H Hwf); eauto.
  eapply TyLitC; eauto.
  intros k HK.
  destruct (H1 k HK) as [n' [t' [HN [HM HW]]]].
  exists n'. exists t'.
  repeat split; eauto.
  - apply Heap.add_2; eauto.
    intro Contra.
    destruct (Hwf (n + k)) as [ _ Hyp ].
    destruct Hyp; [eexists; eauto | omega].
  - inv HW; eauto.
Qed.
      
Lemma fold_preserves_consistency : forall l D H ptr, heap_wf D H ->
  let (_, H') :=
      fold_left
        (fun (acc : Z * heap) (t : type) =>
           let (sizeAcc, heapAcc) := acc in
           (sizeAcc + 1, Heap.add (sizeAcc + 1) (0, t) heapAcc))
        l
        (Z.of_nat(Heap.cardinal H), H) in
  Some ((Z.of_nat(Heap.cardinal H) + 1), H') = Some (ptr, H') ->
  @heap_consistent D H' H.
Proof.
  intro l; induction l; intros; simpl; eauto.
  assert (Hwf : heap_wf D (Heap.add (Z.of_nat(Heap.cardinal H) + 1) (0, a) H))
    by (apply heap_add_preserves_wf; auto).
  specialize (IHl D (Heap.add (Z.of_nat(Heap.cardinal H) + 1) (0, a) H) (ptr + 1) Hwf).
  remember (Heap.add (Z.of_nat(Heap.cardinal H) + 1) (0, a) H) as H1.

  
  Set Printing All.
  remember ((fun (acc : prod Z heap) (t : type) =>
             match acc return (prod Z heap) with
             | pair sizeAcc heapAcc =>
                 @pair Z (Heap.t (prod Z type)) (sizeAcc + 1)
                   (@Heap.add (prod Z type) (sizeAcc + 1) 
                      (@pair Z type 0 t) heapAcc)
             end)) as fold_fun.
  Unset Printing All.
  clear Heqfold_fun. 
  assert (Z.of_nat(Heap.cardinal H1) = (Z.of_nat(Heap.cardinal H) + 1)).
  {
    subst; apply cardinal_plus_one; eauto.
    intro Contra. 
    destruct (H0 (Z.of_nat(Heap.cardinal H) + 1)) as [H1 H2].
    specialize (H2 Contra).
    omega.
  } 
  rewrite H2 in IHl.

  assert (HEq:
      (  fold_left fold_fun l
            (@pair Z heap (Z.of_nat(Heap.cardinal H) + 1) H1) ) =
      (    @fold_left (prod Z heap) type fold_fun l
                      (@pair Z (Heap.t (prod Z type)) (Z.of_nat(Heap.cardinal H) + 1) H1))
    ). {zify. eauto. }


  rewrite HEq in IHl.


  match goal with
  | |- (match ?X with _ => _ end) => destruct X
  end.
  intro Hyp.
  inv Hyp.
   
  assert (Z.of_nat(Heap.cardinal H) + 1 + 1 = Z.of_nat((Heap.cardinal H + 1)) + 1) by (zify; omega).
  rewrite H1 in IHl.

  specialize (IHl eq_refl).


  eapply backwards_consistency; eauto.
Qed.


  
(* This could probably be merged with the previous one *)
Lemma fold_summary : forall l D H ptr,
  heap_wf D H ->
  let (_, H') :=
      fold_left
        (fun (acc : Z * heap) (t : type) =>
           let (sizeAcc, heapAcc) := acc in
           (sizeAcc + 1, Heap.add (sizeAcc + 1) (0, t) heapAcc))
        l
        (Z.of_nat(Heap.cardinal  H), H) in
  Some (Z.of_nat(Heap.cardinal  H)+ 1, H') = Some (ptr, H') ->
  heap_wf D H' /\
  ptr = Z.of_nat(Heap.cardinal  H) + 1 /\
  (Heap.cardinal  H') = ((Heap.cardinal H) + length l)%nat /\
  (forall (k : nat) v, (0 <= k < (length l))%nat -> nth_error l k = Some v ->
               Heap.MapsTo (Z.of_nat(Heap.cardinal  H) + 1 + Z.of_nat(k)) (0,v) H') /\
  forall x v, Heap.MapsTo x v H -> Heap.MapsTo x v H'.                                               
Proof.
  intro l; induction l; simpl; intros D H ptr Hwf.
  - intros Eq. inv Eq; repeat (split; eauto).
    intros k v Contra _.
    inv Contra.
    inv H1.
  - remember 
      (fun (acc : prod Z heap) (t : type) =>
         match acc return (prod Z heap) with
         | pair sizeAcc heapAcc =>
           @pair Z (Heap.t (prod Z type)) (sizeAcc + 1)
                 (@Heap.add (prod Z type) (sizeAcc + 1)
                            (@pair Z type 0 t) heapAcc)
         end) as fold_fun.
    clear Heqfold_fun.

    assert (Hwf' : heap_wf D (Heap.add (Z.of_nat(Heap.cardinal H) + 1) (0, a) H))
      by (apply heap_add_preserves_wf; eauto).
    specialize (IHl D (Heap.add (Z.of_nat(Heap.cardinal H) + 1) (0, a) H) (ptr + 1) Hwf').

    
    remember (Heap.add (Z.of_nat(Heap.cardinal H) +1) (0, a) H) as H1.

    assert (Z.of_nat(Heap.cardinal H1) = Z.of_nat(Heap.cardinal H) + 1).
    {
      subst; apply cardinal_plus_one; eauto.
      intro Contra.
      destruct (Hwf (Z.of_nat(Heap.cardinal H) + 1)) as [H1 H2].
      specialize (H2 Contra).
      omega.
    } 
    rewrite H0 in IHl.

    assert (HEq:
        (  @fold_left (prod Z heap) type fold_fun l
              (@pair Z heap ((Z.of_nat(@Heap.cardinal (prod Z type) H)) + 1) H1) ) =
        (    @fold_left (prod Z heap) type fold_fun l
                        (@pair Z (Heap.t (prod Z type)) (Z.of_nat(@Heap.cardinal (prod Z type) H) + 1) H1))
      ) by auto.
   
    rewrite HEq in IHl.

  Set Printing All.

  remember (
    @fold_left (prod Z heap) type fold_fun l
               (@pair Z (Heap.t (prod Z type)) ( Z.of_nat(@Heap.cardinal (prod Z type) H) + 1) H1)
    ) as fold_call.

  Unset Printing All.

  clear Heqfold_call.
  destruct fold_call.
  intro Hyp.
  inv Hyp.

  assert (Z.of_nat(Heap.cardinal H) + 1 + 1 = ((Z.of_nat(Heap.cardinal H)) + 1) + 1) by omega.
  (*rewrite H1 in IHl.*)
  destruct (IHl eq_refl) as [hwf [Card [Card' [HField HMap]]]].

  repeat (split; eauto).
  + omega.
  + intros k v Hk HF.
    destruct k.
    * simpl in *.
      inv HF.
      specialize (HMap (Z.of_nat(Heap.cardinal H) + 1) (0,v)).
      rewrite Z.add_0_r.
      eapply HMap.
      apply Heap.add_1; eauto.
    * simpl in *.
      assert (HS: (Z.of_nat(Heap.cardinal H) + 1 + Z.pos (Pos.of_succ_nat k)) = (Z.of_nat(Heap.cardinal H) + 1 + 1 + Z.of_nat(k))). {
      zify. omega. }
      rewrite HS.
      apply HField; eauto.
      omega.
  + intros x v HM.
    eapply HMap.
    apply Heap.add_2; eauto.
    intro Contra.
    destruct (Hwf x) as [_ Contra'].
    destruct Contra'; [eexists; eauto | ].
    omega.
Qed.

Print length_nth.

Lemma Zlength_nth : forall {A} (l : list A) (z : Z),
0 <= z < Z.of_nat(length l) -> exists n, nth_error l (Z.to_nat z) = Some n.
Proof.
intros. destruct z.
  -apply (length_nth l (Z.to_nat 0) H).
  -assert (H1: Z.of_nat (Z.to_nat (Z.pos p)) = (Z.pos p)).
    {destruct (Z.pos p) eqn:P; inv P.
      +simpl. rewrite positive_nat_Z. reflexivity. }
   rewrite <- H1 in H. apply (length_nth l (Z.to_nat (Z.pos p)) H).
  -exfalso. inv H. apply H0. simpl. reflexivity.
Qed.

Lemma alloc_correct : forall w D env H ptr H',
    allocate D H w = Some (ptr, H') ->
    structdef_wf D ->
    heap_wf D H ->
    @heap_consistent D H' H /\
    @well_typed D H' env Checked (ELit ptr (TPtr Checked w)) (TPtr Checked w) /\
    heap_wf D H'.
Proof.
  intros w D env H ptr H' Alloc HSd HWf.
  unfold allocate in *.
  unfold allocate_meta in *.
  unfold bind in *; simpl in *.
  destruct w; simpl in *; eauto; inv Alloc; simpl in *; eauto.
  - split; [| split].
    * apply well_typed_preserved; eauto.
    * apply TyLit; eauto.
      eapply TyLitC; simpl; eauto.
      intros k HK.
      simpl in HK.
      assert (k = 0) by omega; subst; clear HK.
      exists 0. exists TNat.
      repeat split; eauto.
      apply Heap.add_1; eauto. omega.
    * apply heap_add_preserves_wf; auto.
  - split; [ | split].
    * apply well_typed_preserved; eauto.
    * apply TyLit; eauto.
      eapply TyLitC; simpl; eauto.
      intros k HK.
      simpl in HK.
      assert (k = 0) by omega; subst; clear HK.
      exists 0. exists (TPtr m w).
      repeat split; eauto.
      apply Heap.add_1; eauto. omega.
    * apply heap_add_preserves_wf; auto.
  - split.
<<<<<<< HEAD
    * unfold allocate in H1. 
      unfold allocate_meta_no_bounds, allocate_meta in H1.
      simpl in *.
      destruct (StructDef.find s D) eqn:Find; try congruence.
=======
    * unfold allocate in H1.
      unfold allocate_meta_no_bounds, allocate_meta in H1.
      destruct (StructDef.find s D) eqn:Find; simpl in *; try congruence.

>>>>>>> 424ad9dc
      remember (Fields.elements f) as l.

      pose proof (fold_preserves_consistency (map snd l) D H ptr HWf).
      
      remember (fold_left
            (fun (acc : Z * heap) (t : type) =>
             let (sizeAcc, heapAcc) := acc in (sizeAcc + 1, Heap.add (sizeAcc + 1) (0, t) heapAcc))
            (map snd l) (Z.of_nat(Heap.cardinal H), H)) as p.
<<<<<<< HEAD
      destruct p.
      clear Heqp.
      inv H1. eauto.
    * unfold allocate in H1.
      unfold allocate_meta_no_bounds, allocate_meta in H1.
=======
      
      destruct p.
      clear Heqp.      
      inv H1.
      eauto.
    * unfold allocate_meta_no_bounds, allocate_meta in H1.
>>>>>>> 424ad9dc
      simpl in *.
      destruct (StructDef.find s D) eqn:Find; try congruence.

      pose proof (fold_summary (map snd (Fields.elements f)) D H ptr HWf) as Hyp.

      remember
        (fold_left
           (fun (acc : Z * heap) (t : type) =>
            let (sizeAcc, heapAcc) := acc in
            (sizeAcc + 1, Heap.add (sizeAcc + 1) (0, t) heapAcc))
           (map snd (Fields.elements (elt:=type) f))
           (Z.of_nat(Heap.cardinal H), H)) as p.
      destruct p as [z h].
      clear Heqp.
      inv H1.

      destruct Hyp as [H'wf  [Card1 [Card2 [HF HM]]]]; eauto.

      split; auto.
      constructor.
      eapply TyLitC; simpl in *; eauto; [ rewrite Find | ]; eauto.

      intros k HK.
      apply StructDef.find_2 in Find.
      remember Find as Fwf; clear HeqFwf.
      apply HSd in Fwf.

      assert (HOrd: 0 < Z.of_nat(Heap.cardinal H) + 1 + k <= Z.of_nat(Heap.cardinal H')) by omega.
      pose proof (H'wf (Z.of_nat(Heap.cardinal H) + 1 + k)) as Hyp.
      apply Hyp in HOrd.
      destruct HOrd as [[n' t'] HM'].
      (*This bit is very annoying, quite a bit of converting back and forth
        between ints and nats. This could definately be more automated DP*)
      exists n'. exists t'.
      destruct (Zlength_nth (map snd (Fields.elements f)) k HK) as [x Hnth].
      assert (HK': (0 <= (Z.to_nat k) < (length (map snd (Fields.elements (elt:=type) f))))%nat). {
        destruct k.
          +zify. simpl. assumption.
          +simpl. zify. omega.
          +exfalso. inv HK. apply H0. simpl. reflexivity. }
      specialize (HF (Z.to_nat k) x HK' Hnth).
      assert (K0 : k = Z.of_nat (Z.to_nat k)). {
      destruct k.
        +simpl. reflexivity.
        +simpl. zify. reflexivity.
        +inv HK. exfalso. apply H0. simpl. reflexivity. }
      rewrite <- K0 in HF.
      pose proof (HeapFacts.MapsTo_fun HM' HF) as Eq.
      inv Eq.
      pose proof (HeapFacts.MapsTo_fun HM' HF) as Eq.
      inv Eq.
      
      repeat (split; eauto).
  - split.
    * unfold allocate in H1.
      unfold allocate_meta_no_bounds, allocate_meta in H1.
      simpl in H1.

      remember (Zreplicate (z0 - z) w) as l.
<<<<<<< HEAD

      pose proof (fold_preserves_consistency l D H ptr HWf) as H0.
      
=======

      pose proof (fold_preserves_consistency l D H ptr HWf) as H0.
      (*
      assert (Hzz0 : z = 0 /\ exists p, z0 = Z.pos p).
      {
        destruct z; simpl in H1; destruct z0; inv H1.
        split. reflexivity. exists p. reflexivity.
      } destruct Hzz0. rewrite H2 in H1 .
      destruct H3. rewrite H3 in H1. simpl in H1. *)

      (*could be automated DP*)
>>>>>>> 424ad9dc
      remember (fold_left
         (fun (acc : Z * heap) (t : type) =>
          let (sizeAcc, heapAcc) := acc in
          (sizeAcc + 1, Heap.add (sizeAcc + 1) (0, t) heapAcc))
         l
         (Z.of_nat (Heap.cardinal (elt:=Z * type) H), H)) as p.
      
      destruct p as (n1, h). (*n0 already used???*)
      clear Heqp.
      inv H1.
      apply H0; eauto.
    * unfold allocate in H1.
      simpl in *.

      remember (Zreplicate z0 w) as l.
      
      assert (Hzz0 : z = 0 /\ exists p, z0 = Z.pos p). {
      destruct z; simpl in H1; destruct z0; inv H1.
      split. reflexivity. exists p. reflexivity. } 
      destruct Hzz0. rewrite H0 in H1.
      destruct H2. rewrite H2 in H1. simpl in H1.

      pose proof (fold_summary l D H ptr HWf) as Hyp.
      remember
        (fold_left
          (fun (acc : Z * heap) (t : type) =>
           let (sizeAcc, heapAcc) := acc in
           (sizeAcc + 1, Heap.add (sizeAcc + 1) (0, t) heapAcc)) l
          (Z.of_nat (Heap.cardinal (elt:=Z * type) H), H)) as p.
      destruct p.
      clear Heqp.
      inv H1.
      
      destruct Hyp as [H'wf  [Card1 [Card2 [HF HM]]]]; eauto.
      
      split; auto.
      constructor.
      eapply TyLitC; simpl in *; eauto.
      assert (Hw : exists (n : nat), (Pos.to_nat x) = S n). {
      apply pos_succ. } 
      destruct Hw. rewrite H0. simpl.
      intros k HK.
      simpl in *.
      assert (HOrd: 0 < Z.of_nat(Heap.cardinal H) + 1 + k <= Z.of_nat(Heap.cardinal H')). {
      split.
        +zify. omega.
        +rewrite Card2. simpl. destruct (Pos.to_nat x).
          -simpl. zify. omega.
          -simpl. inversion H0.
           zify. omega. }
      pose proof (H'wf (Z.of_nat(Heap.cardinal H) + 1 + k)) as Hyp.
      destruct k; subst; simpl in *; eauto.
      + exists 0; exists w. split.
        auto.
        rewrite H0 in HF. simpl in HF. rewrite H0 in Card2. simpl in Card2.
        simple apply conj. simple apply (HF 0%nat w). 
        assert (H1 :  0 <= 0 < Z.pos (Pos.of_succ_nat (length (replicate x0 w))) 
                      -> (0 <= 0 < S (length (replicate x0 w)))%nat). {
          intros. zify. simpl. omega. }
        apply (H1 HK). simple apply eq_refl.
        simple apply TyLitZero.
      + apply Hyp in HOrd.
        { destruct HOrd as [[n' t'] HM'].
          destruct (length_nth (replicate (S x0) w) (Pos.to_nat p)) as [n Hnth].
          - rewrite replicate_length in *. zify. omega.
          - exists n'. exists n.
            assert (H1 : 0 <= Z.pos p < Z.pos (Pos.of_succ_nat (length (replicate x0 w))) 
                         -> (0 <= Pos.to_nat p < length (replicate (Pos.to_nat x) w))%nat). {
              intros. rewrite H0. zify. simpl. zify. assumption. }
            apply H1 in HK.
            specialize (HF (Pos.to_nat p) w HK).
            split; eauto.
            assert (w = n).
            { eapply replicate_nth; eauto. }
            subst.
            assert (Hyp' : nth_error (n :: replicate x0 n) (Pos.to_nat p) = Some n).
            { simpl; auto. }
            rewrite H0 in HF. simpl in HF.
            specialize (HF Hyp').
            assert (H2: Z.pos p = Z.of_nat (Pos.to_nat p)). {
              zify. omega. }
            rewrite <- H2 in HF.
            pose proof (HeapFacts.MapsTo_fun HM' HF) as Eq.
            inv Eq.
            split; auto.
        }
      +destruct HK. exfalso. apply H1. simpl. reflexivity.
Qed.

Lemma values_are_nf : forall D H e,
    value D e ->
    ~ exists H' m r, @reduce D H e m H' r.
Proof.
  intros D H e Hv contra.
  inv Hv.
  destruct contra as [H' [ m [ r contra ] ] ].
  inv contra; destruct E; inversion H4; simpl in *; subst; try congruence.
Qed.

Lemma lit_are_nf : forall D H n t,
    ~ exists H' m r, @reduce D H (ELit n t) m H' r.
Proof.
  intros D H n t contra.
  destruct contra as [H' [ m [ r contra ] ] ].
  inv contra; destruct E; inversion H2; simpl in *; subst; try congruence.
Qed.

Lemma var_is_nf : forall D H x,
    ~ exists H' m r, @reduce D H (EVar x) m H' r.
Proof.
  intros.
  intros contra.
  destruct contra as [H' [ m [ r contra ] ] ].
  inv contra; destruct E; inversion H1; simpl in *; subst; inv H2.
Qed.


Ltac maps_to_fun :=
  match goal with
  | [ H1 : Heap.MapsTo ?X (?V1, ?T1) ?H 
    , H2 : Heap.MapsTo ?X (?V2, ?T2) ?H
      |- _ ] =>
    let H := fresh "Eq" in     
    assert (H : (V1,T1) = (V2, T2)) by (eapply HeapFacts.MapsTo_fun; eauto);
    inv H
  | _ => idtac
  end.

Ltac solve_map :=
  match goal with
  | [ |- Heap.MapsTo ?x ?T (Heap.add ?x ?T _) ] => apply Heap.add_1; auto
  | _ => idtac
  end.


(*
Lemma HeapUpd:
  Suppose H(i) = n^T and G |- n'^T' : T' under heap H.
  If H' = H[i |--> k^T] and G |- k^T : T under H' then G |- n'^T' under heap H'
  (In short: H' |- H)
Proof.
  The proof is by induction on G |- n'^T' : T' under H.
  Case T-Int and T-VConst apply as before
  Case T-PtrC
    G |- n'^(ptr^c W) under H
    where
      types(D,W) = T0,...,T(j-1)
      G,n'^(ptr^c W) |-m H(n'+x) : Tx for 0 <= x < j under H
    We want to prove
      G,n'^(ptr^c W) |-m H'(n'+x) : Tx for 0 <= x < j under H'
    Two cases
      n'+x == i: So H'(i) = k^T and we are given G |- k^T under H'. Follows by weakening
      n'+x != i. So H'(i) = H(i) and the result follows by induction.
 *)

Definition set_equal (s1 s2 : scope) :=
  forall x, set_In x s1 <-> set_In x s2.

Lemma set_equal_add (s1 s2 : scope) (v : Z * type) :
  set_equal s1 s2 -> 
  set_equal (set_add eq_dec_nt v s1) (set_add eq_dec_nt v s2).
Proof.  
  intros Eq x.
  split; intros.
  - destruct (eq_dec_nt x v).
    + subst; apply set_add_intro2; auto.
    + apply set_add_intro1; auto.
      apply set_add_elim2 in H; eauto.
      apply Eq; auto.
  - destruct (eq_dec_nt x v).
    + subst; apply set_add_intro2; auto.
    + apply set_add_intro1; auto.
      apply set_add_elim2 in H; eauto.
      apply Eq; auto.
Qed.      

Lemma scope_replacement :
  forall D H s n t,
    @well_typed_lit D H s n t ->
  (forall s', 
    set_equal s s' ->
    @well_typed_lit D H s' n t).
Proof.
  intros D H ss n t HWT.
  induction HWT using well_typed_lit_ind'; eauto.
  - (* Replacement, TyRec *)
    intros s' HEq.
    constructor; apply HEq; auto.
  - (* Replacement, TyLitC *)
    intros s' Heq.
    eapply TyLitC; eauto.
    intros k Hk.
    destruct (H1 k Hk) as [n' [t' [HNth [HMap [HWt1 HRepl]]]]].
    exists n'. exists t'.
    repeat (split; eauto).
    eapply HRepl; eauto.
    apply set_equal_add; auto.
Qed.

Lemma set_equal_add_add (s1 s2 : scope) (v1 v2 : Z * type) :
  set_equal s1 s2 -> 
  set_equal (set_add eq_dec_nt v1 (set_add eq_dec_nt v2 s1))
            (set_add eq_dec_nt v2 (set_add eq_dec_nt v1 s1)).
Proof.  
  intros Eq x.
  split; intros;
    destruct (eq_dec_nt x v1); destruct (eq_dec_nt x v2); subst;
      try solve [apply set_add_intro2; auto];
      try solve [apply set_add_intro1; auto;
                 apply set_add_intro2; auto];
    (do 2 (apply set_add_intro1; auto);
     do 2 (apply set_add_elim2 in H; auto)).
Qed.

Lemma set_equal_refl (s : scope) : set_equal s s.
  intros x; split; auto.
Qed.

Lemma scope_weakening :
  forall D H s n t,
    @well_typed_lit D H s n t ->
  forall x,
    @well_typed_lit D H (set_add eq_dec_nt x s) n t.
Proof.
  intros D H ss n t HWT.
  induction HWT using well_typed_lit_ind'; eauto.
  - (* Weakening, TyRec *)
    intros x.
    constructor.
    apply set_add_intro1; auto.
  - (* Weakening, TyLitC *)
    intros x.
    eapply TyLitC; eauto.
    intros k Hk.
    destruct (H1 k Hk) as [n' [t' [HNth [HMap [HWt1 HWeak]]]]].
    exists n'. exists t'.
    repeat (split; eauto).
    eapply scope_replacement; [eapply HWeak; eauto |].
    eapply set_equal_add_add; eauto.
    eapply set_equal_refl; eauto.
Qed.

Lemma set_equal_add_cons :
  forall x y s,
      set_equal (x :: set_add eq_dec_nt y s)
                (set_add eq_dec_nt y (x :: s)).
  intros x y s z; split; intros H;
  destruct (eq_dec_nt z y); destruct (eq_dec_nt z x);
    subst; try congruence.
  - apply set_add_intro2; auto.
  - apply set_add_intro2; auto.
  - apply set_add_intro1; left; auto.
  - inv H; try congruence.
    apply set_add_elim in H0.
    inv H0; try congruence.
    apply set_add_intro1; auto.
    right; auto.
  - left; auto. 
  - right; apply set_add_intro2; auto.
  - left; auto.
  - apply set_add_elim in H.
    inv H; try congruence.
    inv H0; try congruence.
    right; apply set_add_intro1; auto.
Qed.

Lemma scope_weakening_cons :
  forall D H n t s,
    @well_typed_lit D H s n t ->
  forall x, @well_typed_lit D H (x :: s) n t.
Proof.
  intros D H n t s HWT.
  induction HWT using well_typed_lit_ind'; eauto; intros x.
  - constructor.
    right; auto.
  - eapply TyLitC; eauto.
    intros k Hk.
    destruct (H1 k Hk) as [n' [t' [HNth [HMap [HWt1 HWeak]]]]].
    exists n'. exists t'.
    repeat (split; eauto).
    eapply scope_replacement; [eapply (HWeak x); eauto |].
    apply set_equal_add_cons.
Qed.

Corollary scope_weakening' :
  forall D H n t,
    @well_typed_lit D H empty_scope n t ->
  forall s, @well_typed_lit D H s n t.
Proof.  
  intros D H n t HWT s.
  induction s; auto.
  apply scope_weakening_cons; auto.
Qed.  
  
  (*
Lemma scope_wf_heap_consistent_weakening :
  forall s D H x v T v',
    Heap.MapsTo x (v,T) H ->
    scope_wf D H s -> scope_wf D (Heap.add x (v',T) H) s.
Proof.
  intros s D H x v T v' HMap HSwf.
  intros x' t' HS.
  destruct (HSwf x' t'); eauto.
  destruct (Nat.eq_dec x x').
  - subst; maps_to_fun.
    exists v'.
    eapply Heap.add_1; eauto.
  - exists x0.
    eapply Heap.add_2; eauto.
Qed.

Hint Resolve scope_wf_heap_consistent_weakening.
 *)
     
Lemma HeapUpd : forall D i n T H k,
  Heap.MapsTo i (n,T) H ->
  @well_typed_lit D (Heap.add i (k,T) H) empty_scope k T ->
  @heap_consistent D (Heap.add i (k,T) H) H.
Proof.
  intros D i n T H k HMap Hwtk n' t' HWT.
  induction HWT using well_typed_lit_ind'; eauto.
  (* T-PtrC *)
  eapply TyLitC; eauto.
  intros x Hx.
  destruct (H1 x Hx) as [n' [t' [HNth [HMap' [HWt1 HWt2]]]]].
  destruct (Z.eq_dec (n0+x) i).
  - exists k. exists t'.
    subst. maps_to_fun.
    repeat (split; eauto).
    + apply Heap.add_1; eauto.
    + apply scope_weakening; eauto.
  - exists n'. exists t'.
    repeat (split; eauto).
      + apply Heap.add_2; eauto.
      + eapply HWt2.
        eapply scope_weakening; eauto.
Qed.

Hint Constructors value.

Lemma types_are_not_infinite :
  forall w, TPtr Checked w = w -> False.
Proof.
  induction w; intros; try congruence.
Qed.

(* Custom remove to avoid NoDup? *)
Fixpoint set_remove_all v (x : scope) := 
    match x with
    | nil => empty_scope
    | v' :: vs => if eq_dec_nt v v' then
                    set_remove_all v vs
                  else
                    v' :: set_remove_all v vs
    end.

Lemma set_remove_all_intro : forall a b l,
    set_In a l -> a <> b -> set_In a (set_remove_all b l).
Proof.
  intros a b l.
  induction l; intros; simpl.
  - inv H.
  - destruct (eq_dec_nt b a0).
    + subst.
      inv H; try congruence.
      eapply IHl; eauto.
    + destruct (eq_dec_nt a a0).
      * subst; left; auto.
      * inv H; try congruence.
        simpl.
        right.
        eauto.
Qed.

Lemma set_remove_all_elim1:
  forall a b l, set_In a (set_remove_all b l) -> a <> b.
Proof.  
  intros; induction l.
  - inv H.
  - intro Contra; subst.
    simpl in H.
    destruct (eq_dec_nt b a0).
    + subst.
      apply IHl; eauto.
    + simpl in *.
      inv H; try congruence.
      eapply IHl; eauto.
Qed.

Lemma set_remove_all_elim2:
  forall a b l, set_In a (set_remove_all b l) -> set_In a l.
Proof.
  intros; induction l.
  - inv H.
  - simpl in H.
    destruct (eq_dec_nt b a0).
    + subst.
      right; apply IHl; eauto.
    + simpl in *.
      inv H.
      * left; auto.
      * right; eapply IHl; eauto.
Qed.
  
Lemma set_equal_add_remove (s : scope) (v1 v2 : Z * type) :
  v1 <> v2 ->
  set_equal (set_add eq_dec_nt v1 (set_remove_all v2 s))
            (set_remove_all v2 (set_add eq_dec_nt v1 s)).
Proof.
  intros H x.
  split; intro In.
  * destruct (eq_dec_nt x v1); destruct (eq_dec_nt x v2); try congruence; subst;
      unfold not in *.
    - apply set_remove_all_intro; eauto.
      apply set_add_intro2; auto.
    - apply set_add_elim in In; destruct In; try congruence.
      eapply set_remove_all_elim1 in H0.
      congruence.
    - apply set_remove_all_intro; eauto.
      apply set_add_elim in In; destruct In; try congruence.
      apply set_remove_all_elim2 in H0.
      apply set_add_intro1; auto.
  * destruct (eq_dec_nt x v1); destruct (eq_dec_nt x v2); try congruence; subst.
    - apply set_add_intro2; auto.
    - apply set_remove_all_elim1 in In.
      try congruence.
    - apply set_remove_all_elim2 in In.
      apply set_add_elim in In.
      inv In; try congruence.
      apply set_add_intro1; auto.
      apply set_remove_all_intro; eauto.
Qed.      

Definition type_eq_dec (t1 t2 : type): {t1 = t2} + {~ t1 = t2}.
  repeat decide equality.
Defined.

Lemma set_remove_add :
  forall x s, set_equal (set_remove_all x (set_add eq_dec_nt x s)) (set_remove_all x s).
Proof.
  intros x s y; split; intros H; destruct (eq_dec_nt x y); subst; eauto.
  - apply set_remove_all_elim1 in H; congruence.
  - apply set_remove_all_elim2 in H.
    apply set_add_elim in H.
    inv H; try congruence.
    apply set_remove_all_intro; auto.
  - apply set_remove_all_elim1 in H; congruence.
  - apply set_remove_all_intro; auto.
    apply set_remove_all_elim2 in H.
    apply set_add_intro1; auto.
Qed.

Lemma set_equal_symmetry : forall (s1 s2 : scope),
    set_equal s1 s2 -> set_equal s2 s1.
Proof.  
  intros s1 s2 Eq x; split; intro H;
  apply Eq; auto.
Qed.  
  
Lemma scope_swap :
  forall D H x y s N T,
    @well_typed_lit D H (set_remove_all x (set_add eq_dec_nt y s)) N T ->
    @well_typed_lit D H (set_add eq_dec_nt y (set_remove_all x s)) N T.
Proof.
  intros D H x y s N T HWT.
  destruct (eq_dec_nt x y).
  - subst.
    pose proof (set_remove_add y s).
    apply scope_replacement with (s' := set_remove_all y s) in HWT; auto.
    apply scope_weakening; auto.
  - assert (Neq: y <> x) by auto.
    pose proof (set_equal_add_remove s y x Neq) as Hyp.
    eapply scope_replacement.
    + eapply HWT.
    + apply set_equal_symmetry.
      auto.
Qed.

Lemma scope_strengthening :
  forall D H n tn s,
    @well_typed_lit D H s n tn ->
    heap_wf D H ->
    forall m tm,
      @well_typed_lit D H empty_scope m tm ->
      @well_typed_lit D H (set_remove_all (m, tm) s) n tn.
Proof.
  intros D H n' t s HWT.
  remember HWT as Backup; clear HeqBackup.
  induction HWT using well_typed_lit_ind';
  (* intros HHwf m HMap HSetIn HWT; eauto. *)
    intros HHwf m tm Hwt; eauto.
  - destruct (Z.eq_dec n m).
    + subst.
      destruct (type_eq_dec tm (TPtr Checked w)).
      * subst.
        apply scope_weakening'; auto.
      * constructor.
        apply set_remove_all_intro; auto.
        intro Contra; inv Contra.
        eauto.
    + constructor.
      apply set_remove_all_intro; auto.
      congruence.
  - eapply TyLitC; eauto.
    intros k Hk.
    destruct (H1 k Hk) as [N [T [HNth [HMap' [Hwt' IH]]]]].

    exists N; exists T; eauto.
    repeat (split; eauto).

    specialize (IH Hwt' HHwf m tm Hwt).
    apply scope_swap; auto.
Qed.


Lemma preservation_fieldaddr : forall (D : structdef) H n T (fs : fields),
  @well_typed_lit D H empty_scope n (TPtr Checked (TStruct T)) ->
  forall i fi ti,
  n <> 0 ->
  StructDef.MapsTo T fs D ->
  Fields.MapsTo fi ti fs ->
  nth_error (Fields.this fs) i = Some (fi, ti) ->
  heap_wf D H ->
  structdef_wf D ->
  fields_wf D fs ->
  word_type ti ->
  @well_typed_lit D H empty_scope (n + (Z.of_nat i)) (TPtr Checked ti).
Proof.
  intros D H n T fs HWT.
  inversion HWT;
  intros i fi ti Hn HS HF Hnth Hhwf HDwf Hfwf Hwt; eauto.
  - exfalso ; eauto.
  - destruct (H4  (Z.of_nat i)) as [N' [T' [HNth [HMap HWT']]]]; subst.
    + simpl in H1.
      destruct (StructDef.find T D) eqn:Find; try congruence.
      inv H1.
      rewrite map_length.
      apply StructDef.find_2 in Find.
      assert (f = fs).
      { eapply StructDefFacts.MapsTo_fun; eauto. }
      subst.
      apply nth_length in Hnth.
      rewrite <- Fields.cardinal_1.
      eauto.
    + simpl in *.
      destruct (@StructDef.find _ T D) eqn:Find; try congruence.
      inv H1.

      apply StructDef.find_2 in Find.
      assert (f = fs).
      { eapply StructDefFacts.MapsTo_fun; eauto. }
      subst.

      eapply map_nth_error with (f := snd) in Hnth.
      assert (Hyp: Fields.this fs = Fields.elements fs) by auto.
      rewrite Hyp in Hnth.

      (* I hate these types... *)
      assert (
          Hnth' : @eq (option type)
                      (@nth_error type
              (@map (prod Fields.key type) type (@snd Fields.key type)
                 (@Fields.elements type fs)) i)
           (@Some type (@snd nat type (@pair Fields.key type fi ti)))
        ) by auto.
      assert (H0 : (Z.to_nat (Z.of_nat i)) = i). {
        destruct i.
          +simpl. reflexivity.
          +simpl. zify. omega. }
      rewrite H0 in HNth.
      rewrite <- HNth in Hnth'.
      inv Hnth'.
      inv Hwt.
      * eapply TyLitC; simpl in *; eauto.
        intros k Hk; simpl in *.
        assert (k = 0) by omega; subst.
        exists N'. exists TNat.
        repeat (split; eauto).
        rewrite Z.add_0_r; eauto.
      * eapply TyLitC; simpl in *; eauto.
        intros k Hk; simpl in *.
        assert (k = 0) by omega; subst.
        exists N'. exists (TPtr m w).
        repeat (split; eauto).
        rewrite Z.add_0_r; eauto.

        assert (HEmpty : empty_scope = set_remove_all (n, TPtr Checked (TStruct T))
                                             ((n, TPtr Checked (TStruct T)) :: nil)).
        { unfold set_remove_all.
          destruct (eq_dec_nt (n, TPtr Checked (TStruct T)) (n, TPtr Checked (TStruct T))); auto.
          congruence.
        }

        eapply scope_strengthening in HWT'; eauto.
        rewrite <- HEmpty in HWT'.
        apply scope_weakening_cons.
        auto.
Qed.

(*

Def: H' |- H iff for all i
  H(i) = n^T such that . |- n^T : T under H implies
  H'(i) = n'^T such that . |- n'^T : T under H'.

Lemma PtrUpdA:
  Suppose H(i) = n^T and G |- n'^T' : T' under heap H.
  Then H' = H[i |--> k^T] implies that G,k^T |- n'^T' under heap H'
    when T = ptr^c W (i.e., it's a checked pointer type)
Proof
  Proof by induction on G |- n'^T' : T' under heap H.
  Case T-Int: Then T'=int and G,k^T |- n'^int under heap H' by T-Int
  Case T-VConst: Then G,k^T |- n'^T' under heap H' by T-VConst as well (since n'^T' \in G)
  Case T-PtrC: Three cases:
    n'^T' = k^T. Follows from T-VConst
    Otherwise
      T' = ptr^c W'
      types(D,W') = T0,...,T(j-1)
      G,n'^(ptr^c W') |-m H(n'+x) : Tx for 0 <= x < j under H
    We want to show
      G,n'^(ptr^c W'),k^T |-m H(n'+x) : Tx for 0 <= x < j under H'
    When n'+x != i then the result follows from T-Int, T-VConst, or T-PtrC and induction.
    When n'+x = i it follows by H-Visited, since H'(i) = k^T and k^T \in G,k^T
      (and H(i) = n^T --- that is the old and new value had the same annotation)
*)

Lemma PtrUpdA :
  forall D H s n' T',
    @well_typed_lit D H s n' T' ->
    forall i k m w,
      Heap.MapsTo i (m,TPtr Checked w) H ->
      @well_typed_lit D (Heap.add i (k,TPtr Checked w) H) (set_add eq_dec_nt (k,TPtr Checked w) s) n' T'.
Proof.
  intros D H s n' T' HWT'.
  remember HWT' as Backup; clear HeqBackup.
  induction HWT' using well_typed_lit_ind'; eauto;
    intros i k m T HMap.
  - constructor.
    apply set_add_intro; auto.
  - eapply TyLitC; eauto.
    intros x Hx.
    destruct (H1 x Hx) as [N' [T' [HNth [HMap' [HWT'' IH]]]]].
    destruct (Z.eq_dec (n + x) i).
    + subst.
      maps_to_fun.
      exists k; exists (TPtr Checked T); eauto.
      repeat (split; eauto).
      * apply Heap.add_1; auto.
      * apply TyLitRec; auto.
        apply set_add_intro1;
        apply set_add_intro2; auto.
    + exists N'; exists T'; eauto.
      repeat (split; eauto).
      * apply Heap.add_2; auto.
      * eapply scope_replacement; eauto.
        eapply set_equal_add_add; eauto.
        eapply set_equal_refl.
Qed.

        (*
Lemma A: If G |- n^T : T where T = Ptr^c W such that W is an array
or word type, then G |- H(n) : T' where types(D,W) = T',...
Proof by induction on G |- n^T.
We have G,n^T |- H(n) : T' by inversion on H-PtrC. Consider the
derivation of this, and let k^T' = H(n).
  H-Int: Then G |- k^Int : Int as well
  H-Visited: There are two cases:
   k^T' \in G: In that case G |- k^T' : T' by H-Visited
   k^T' = n^T: In this case we can simply reuse the derivation we were
   given, i.e., G |- n^T : T.
 H-PtrC: Holds by induction.



Corollary PtrUpd:
  Suppose H(i) = n^T and G |- n'^T : T under heap H.
  Then H' = H[i |--> n'^T] implies that G |- n'^T under heap H'
Proof.
  If T is not a checked pointer it follows directly (same logic is PtrUpdA)
  Else by inversion we have
      T = ptr^c W 
      types(D,W) = T0,...,T(j-1)
      G,n'^(ptr^c W) |-m H(n'+k) : Tk for 0 <= k < j under H
    We want to prove
      G,n'^(ptr^c W) |-m H'(n'+k) : Tk for 0 <= k < j under H'
    Two cases
      n'+k == i. Then H'(i) = n'^T. The result follows from T-VConst.
      n'+k != i. Then H'(n'+k) = H(n'+k) = n''^Tk.
        By Lemma A we have G |-m H(n'+k) : Tk for 0 <= k < j under H
        By PtrUpdA we have G, n'^(ptr^c W) |-m H'(n'+k) : Tk for 0 <= k < j under H'

 *)


Lemma PtrUpd : forall i n T H D n',
    heap_wf D H ->
    Heap.MapsTo i (n, T) H ->
    @well_typed_lit D H empty_scope n' T ->
    @well_typed_lit D (Heap.add i (n',T) H) empty_scope n' T.
Proof.
  intros i n T H D n' Hwf HMap HWT.
  remember HWT as Backup; clear HeqBackup.
  inv HWT; eauto.
  eapply TyLitC; eauto.
  intros x Hx.
  destruct (H1 x Hx) as [x' [Tx [HNth [HMap' HWt1]]]].
  destruct (Z.eq_dec (n'+x) i).
  - subst.
    maps_to_fun.
    exists n'. exists (TPtr Checked w).
    repeat (split; eauto).
    + solve_map.
    + eapply TyLitRec; eauto.
      apply set_add_intro2; auto.
  - exists x'. exists Tx.
    repeat (split; eauto).
    + eapply Heap.add_2; eauto.
    + eapply PtrUpdA; eauto.

      assert (HEmpty : empty_scope = set_remove_all (n', TPtr Checked w)
                                                    ((n', TPtr Checked w) :: nil)).
      {
        unfold set_remove_all.
        destruct (eq_dec_nt (n', TPtr Checked w) (n', TPtr Checked w)); auto.
        congruence.
      } 

      rewrite HEmpty.
      eapply scope_strengthening; eauto.
Qed.

Lemma well_typed_heap_in : forall n D H w,
  heap_wf D H ->
  Heap.In n H ->
  word_type w ->
  @well_typed_lit D H empty_scope n (TPtr Checked w) ->
  exists x, Heap.MapsTo n (x, w) H.
Proof.
  intros n D H w Hwf HIn Hwt HWT.
  inv HWT.
  - inv Hwt.
  - destruct (Hwf 0) as [_ Contra].
    apply Contra in HIn.
    omega.
  - inv H3.
  - inv Hwt; simpl in *; inv H1.
    + destruct (H4 0) as [n' [t' [HNth [HMap HWT]]]]; auto.
      *simpl. omega.
      *
      rewrite Z.add_0_r in HMap.
      inv HNth.
      exists n'; eauto.
    + destruct (H4 0) as [n' [t' [HNth [HMap HWT]]]]; auto.
      *simpl. omega.
      *rewrite Z.add_0_r in HMap.
       inv HNth.
       exists n'; eauto.
Qed.

Lemma well_typed_heap_in_array : forall n D H l h w,
  heap_wf D H ->
  Heap.In n H ->
  h > 0 ->
  l <= 0 ->
  @well_typed_lit D H empty_scope n (TPtr Checked (TArray l h w)) ->
  exists x, Heap.MapsTo n (x, w) H.
Proof.
  intros n D H l h w Hwf HIn Hl Hh HWT.
  inv HWT.
  - exfalso. eauto.
  - destruct (Hwf 0) as [_ Contra].
    apply Contra in HIn.
    omega.
  - inv H3.
  - inv H1.
    destruct l; try omega.
    inv H2.
    destruct (H4 0) as [n' [t' [HNth [HMap HWT]]]]; auto.
    + simpl. destruct h; inv H1. zify. 
      assert (H2 : exists s, Pos.to_nat(p) = S s). {
        apply pos_succ. } inv H2. rewrite H3. 
        simpl. zify. omega.
    + rewrite Z.add_0_r in *.
      inv HNth.
      exists n'; eauto.
      assert (H3 : ts = (Zreplicate h w)). {
        destruct h; inv Hl. inv H1. simpl. reflexivity. }
      assert (H5 : exists x, ts = w :: replicate x w). {
        destruct h; inv Hl.
          assert (H6 : exists x0, (Pos.to_nat p) = S x0). { apply pos_succ. }
        inv H6. exists x. simpl. rewrite H0. simpl. reflexivity. }
      inv H5. rewrite H0 in H2. inv H2. assumption.
    +exfalso. apply Hh. simpl. reflexivity.
    +inv H2.
Qed.

Lemma preservation : forall D H env e t H' e',
    @structdef_wf D ->
    heap_wf D H ->
    expr_wf D e ->
    @well_typed D H env Checked e t ->
    @reduce D H e Checked H' (RExpr e') ->
    @heap_consistent D H' H /\ @well_typed D H' env Checked e' t.
Proof with eauto 20 with Preservation.
  intros D H env e t H' e' HDwf HEwf HHwf Hwt.
  generalize dependent H'. generalize dependent e'.
  remember Checked as m.
  induction Hwt as [
                    env m n t HTyLit                                      | (* Literals *)
                    env m x t HVarInEnv                                   | (* Variables *)
                    env m x e1 t1 e2 t HTy1 IH1 HTy2 IH2                  | (* Let-Expr *)
                    env m e m' T fs i fi ti HTy IH HWf1 HWf2              | (* Field Addr *)
                    env m e1 e2 HTy1 IH1 HTy2 IH2                         | (* Addition *)
                    env m w                                               | (* Malloc *)
                    env m e t HTy IH                                      | (* Unchecked *)
                    env m t e t' HChkPtr HTy IH                           | (* Cast *)
                    env m e m' w l h t HTy IH HPtrType HMode                | (* Deref *)
                    env m e1 m' l h t e2 WT Twf HTy1 IH1 HTy2 IH2 HMode            | (* Index *)
                    |
                    ]; intros e' H' Hreduces; subst.
  (* T-Lit, impossible because values do not step *)
  - exfalso. eapply lit_are_nf...
  (* T-Var *)
  - exfalso. eapply var_is_nf...
  (* T-Let *)
  - inv Hreduces.
    destruct E; inversion H1; simpl in *; subst.
    + clear H0. clear H7. rename e'0 into e'.
      inv H4... (* Uses substitution lemma *)
    + clear H1. edestruct IH1... (* Uses heap_wf *)
      inv HHwf; eauto.
  (* T-FieldAddr *)
  - inv Hreduces.
    destruct E; inversion H2; simpl in *; subst.
    + clear H0. clear H8. inv H5.
      * inv HTy.
        (* Gotta prove some equalities *)
        assert (fs = fs0).
        { apply StructDef.find_1 in HWf1.
          match goal with
          | [ H : StructDef.MapsTo _ _ _ |- _ ] =>
            apply StructDef.find_1 in H; rewrite HWf1 in H; inv H
          end; auto.
        } 
        subst. clear H8.
        assert (fields_wf D fs0) by eauto.

        (* assert (i = i0).
        { edestruct H; eauto. destruct H0. eapply H0. apply HWf2. apply H9. } *)
        subst.
        assert (ti = ti0).
        { apply Fields.find_1 in HWf2.
          apply Fields.find_1 in H9.
          rewrite HWf2 in H9.
          inv H9.
          reflexivity. }
        subst.
        rename fs0 into fs.
        clear i.
        rename i0 into i. 
        rename ti0 into ti.

        (* The fact that n^(ptr C struct T) is well-typed is all we need *)
        split; eauto.
        inv HHwf.
        constructor. eapply preservation_fieldaddr; eauto. omega.
      * inv HTy.
        (* Gotta prove some equalities *)
        assert (fs = fs0).
        { apply StructDef.find_1 in HWf1.
          apply StructDef.find_1 in H7.
          rewrite HWf1 in H7.
          inv H7.
          reflexivity. }
        subst. 
        assert (fields_wf D fs0) by eauto.
        assert (ti = ti0).
        { eauto using FieldFacts.MapsTo_fun. }
        clear i.
        rename fs0 into fs.
        rename i0 into i.
        subst; rename ti0 into ti.
        (* Since it is an unchecked pointer, well-typedness is easy *)
        idtac...
    + clear H2. rename e0 into e1_redex. rename e'0 into e1_redex'.
      edestruct IH; eauto.
      inv HHwf; eauto.
  (* T-Plus *)
  - inv Hreduces.
    destruct E; inversion H1; simpl in *; subst.
    + clear H0. clear H7. rename e'0 into e'. inv H4.
      * inversion HTy1.
      * inv HTy1...
    + clear H1. rename e into e1_redex. rename e'0 into e1_redex'. edestruct IH1; idtac...
      inv HHwf; eauto.
    + clear H1. rename e into e2_redex. rename e'0 into e2_redex'. edestruct IH2; idtac...
      inv HHwf; eauto.
  (* T-Malloc *)
  - inv Hreduces.
    destruct E; inversion H2; simpl in *; subst.
    clear H0. clear H8.
    inv H5.
    split; eapply alloc_correct; eauto.
  (* T-Unchecked *)
  - inv Hreduces.
    destruct E; inversion H1; simpl in *; subst.
    + clear H0. clear H7. inv H4. inv HTy...
    + inversion H7; inversion H0.
  (* T-Cast *)
  - inv Hreduces.
    destruct E; inversion H1; simpl in *; subst.
    + clear H0. clear H7. inv H4. inv HTy.
      inv HHwf.
      inv H1.
      * idtac...
      * destruct m.
        { specialize (HChkPtr eq_refl w). exfalso. apply HChkPtr. reflexivity. }
        { idtac... }
    + clear H1. rename e0 into e1_redex. rename e'0 into e1_redex'. edestruct IH; idtac...
      inv HHwf; eauto.
  (* T-Deref *)
  - destruct m'; try (specialize (HMode eq_refl); inversion HMode).
    clear HMode.
    inv HHwf.
    specialize (IH H1 eq_refl).
    inv Hreduces.
    destruct E eqn:He; inversion H2; simpl in *; try congruence.
    + subst.
      clear IH.
      inv H5.
      split; eauto.
      destruct HPtrType as [[Hw Eq] | Hw]; subst.
      * { inv HTy.
          remember H7 as Backup; clear HeqBackup.
          inv H7.
          - exfalso.
            eapply heap_wf_maps_nonzero; eauto.
          - inversion H4.
          - inv Hw; simpl in*; subst; simpl in *.
            + inv H0; simpl in *.
              destruct (H5 0) as [N [T' [HT' [HM' HWT']]]]; [inv H2; simpl; omega | ].
              inv HT'.
              rewrite Z.add_0_r in HM'.
              assert (Hyp: (N, TNat) = (n1, t1)). {
              eapply HeapFacts.MapsTo_fun. inv H2. inv H0.
              exact HM'. exact H9. }
              inv Hyp; subst; eauto.
            + inv H0; simpl in *.
              destruct (H5 0) as [N [T' [HT' [HM' HWT']]]]; [inv H2; simpl; omega | ].
              inv HT'.
              rewrite Z.add_0_r in HM'.
              assert (Hyp: (N, TPtr m w) = (n1, t1)). {
                eapply HeapFacts.MapsTo_fun. inv H2.
                inv H0. exact HM'. exact H9. }
              inv Hyp; subst; eauto.
              apply TyLit.

              assert (Hyp: set_remove_all (n, TPtr Checked (TPtr m w))
                                     ((n,TPtr Checked (TPtr m w))::nil) = empty_scope).
              { 
                destruct (eq_dec_nt (n, TPtr Checked (TPtr m w)) (n, TPtr Checked (TPtr m w))) eqn:EQ; try congruence.
                unfold set_remove_all.
                rewrite EQ.
                auto.
              }

              rewrite <- Hyp.
              apply scope_strengthening. inv H2. inv H0.
              exact HWT'. exact HEwf. exact Backup.
        }
      * { inv HTy.
          clear H8.
          clear H0.
          clear H1.
          remember H7 as Backup; clear HeqBackup.
          inv H7.
          - exfalso.
            eapply heap_wf_maps_nonzero; eauto.
          - inversion H2.
          - simpl in H0. subst.
            destruct Hw as [? [? ?]]; subst.
            inv H0; simpl in *.
            destruct l.
              *destruct h.
                 { exfalso.
                 assert (Hf : 0 > 0). {apply (H11 0 0 t). reflexivity. }
                 omega. }
                { assert (H4 : exists x, Pos.to_nat p = S x) by apply pos_succ.
                  destruct (H3 0) as [N [T' [HT' [HM' HWT']]]]; [ simpl; inv H4; rewrite H; simpl; zify; omega | ].
                  inv HT'.  rewrite Z.add_0_r in HM'.
                  maps_to_fun. inv H4. rewrite H in H0. inv H0.
                  constructor.
                  assert (Hyp: set_remove_all (n, TPtr Checked (TArray 0 (Z.pos p) t))
                                        ((n,TPtr Checked (TArray 0 (Z.pos p) t))::nil) = empty_scope).
                    { 
                      destruct (eq_dec_nt (n, TPtr Checked (TArray 0 (Z.pos p) t))
                                    (n, TPtr Checked (TArray 0 (Z.pos p) t))) eqn:EQ; try congruence.
                      unfold set_remove_all.
                      rewrite EQ.
                      auto.
                    }

                  rewrite <- Hyp.
                  apply scope_strengthening; eauto. }
                { exfalso.
                 assert (Hf : Z.neg p > 0). {apply (H11 0 (Z.neg p) t). reflexivity. }
                 zify. omega. }
              *exfalso.
                 assert (Hf : Z.pos p <= 0). {apply (H11 (Z.pos p) h t). reflexivity. }
                 zify. omega.
              *destruct h.
                 { exfalso.
                 assert (Hf : 0 > 0). {apply (H11 (Z.neg p) 0 t). reflexivity. }
                 omega. }
                { assert (Hgt : Z.pos p0 - Z.neg p > 0). { zify. omega. }
                  assert (Hpos : exists x, Z.pos x = Z.pos p0 - Z.neg p ). {destruct (Z.pos p0 - Z.neg p). zify. omega. exists p1. reflexivity. zify. omega. }
                  destruct (H3 (Z.neg p)) as [N [T' [HT' [HM' HWT']]]]; [ | ].
                    + destruct Hpos. assert (exists n, Pos.to_nat x = S n) by apply pos_succ. destruct H0.
                      rewrite <- H. simpl. rewrite H0. simpl. zify. omega.
                    + inv HT'. assert (H4 : exists n, Pos.to_nat (p0 + p) = S n) by apply pos_succ.
                      maps_to_fun. inv H4. destruct Hpos. rewrite <- H4 in H3. rewrite H in H0. inv H0.
                      constructor.
                      assert (Hyp: set_remove_all (n, TPtr Checked (TArray (Z.neg p) (Z.pos p) t))
                                        ((n,TPtr Checked (TArray (Z.neg p) (Z.pos p) t))::nil) = empty_scope).
                        { 
                          destruct (eq_dec_nt (n, TPtr Checked (TArray (Z.neg p) (Z.pos p) t))
                                        (n, TPtr Checked (TArray (Z.neg p) (Z.pos p) t))) eqn:EQ; try congruence.
                          unfold set_remove_all.
                          rewrite EQ.
                          auto.
                        }

                      rewrite <- Hyp.
                      apply scope_strengthening; eauto. }
                { exfalso.
                 assert (Hf : Z.neg p > 0). {apply (H11 0 (Z.neg p) t). reflexivity. }
                 zify. omega. }














            destruct h; inv H0. 
            (*inv H4; simpl in *.*)
            assert (H4 : exists x, Pos.to_nat p = S x). {apply pos_succ. }
            destruct (H3 0) as [N [T' [HT' [HM' HWT']]]]; [ inv H4; rewrite H; simpl; zify; omega | ].
            inv HT'.
            rewrite Z.add_0_r in HM'.
            maps_to_fun. inv H4. rewrite H in H0. inv H0.
            constructor.
            (*unsure if (TArray 0 p t) is the right replacement for TArray S n t) *)
            assert (Hyp: set_remove_all (n, TPtr Checked (TArray 0 (Z.pos p) t))
                                        ((n,TPtr Checked (TArray 0 (Z.pos p) t))::nil) = empty_scope).
              { 
                destruct (eq_dec_nt (n, TPtr Checked (TArray 0 (Z.pos p) t))
                                    (n, TPtr Checked (TArray 0 (Z.pos p) t))) eqn:EQ; try congruence.
                unfold set_remove_all.
                rewrite EQ.
                auto.
              }

              rewrite <- Hyp.
              apply scope_strengthening; eauto.
        }
    + subst.
      destruct (IH (in_hole e'0 c) H') as [HC HWT]; eauto. 
  - inv HHwf.
    inv H1.
    inv Hreduces.
    destruct E; inversion H1; simpl in *; subst.
    + clear H0. clear H9.
      inv H6.
    + clear H1.
      destruct E; inversion H2; simpl in *; subst.
      * { (* Plus step *)
          match goal with
          | [ H : step _ _ _ _ _ |- _ ] => inv H
          end; split; eauto...
          - inv HTy1.
            eapply TyDeref with (l0 := l - n2) (h0 := h - n2); eauto.
            constructor.
            match goal with
            | [ H : well_typed_lit _ _ _ _ _ |- _ ] =>
              remember H as Backup; clear HeqBackup; inv H; eauto; try omega
            end.
              
            + {
              
            inv H1. (* HERE *)
            destruct l; destruct h; try congruence.
              +simpl in H2.
            assert (HLen: length ts = S n).
            { inv H2. simpl. rewrite replicate_length; auto. }
            (* destruct on whether n2 <= length ts or not *)
            destruct (dec_lt n2 (S n)).
            (* Case n2 < S n: in bounds, use hypothesis *)
            + remember (S n - n2) as m.

              eapply TyLitC with (ts := replicate m t) ; eauto.
              * destruct m; try omega; simpl in *; eauto.
              * intros k Hk.
                
                destruct (H7 (n2+k)) as [N [T [HNth [HMap HWT]]]]; try omega.
                { (* Arithmetic for n2 + k *)
                  subst.
                  rewrite HLen.
                  rewrite replicate_length in Hk.
                  omega.
                }
                assert (t = T).
                { inversion H2.
                  rewrite H5 in HNth.
                  replace (t :: replicate n t) with (replicate (S n) t) in HNth by auto.
                  symmetry in HNth.
                  apply replicate_nth in HNth.
                  auto.
                } 
                subst.
                exists N. exists T.
                { repeat (split; eauto).
                  - destruct (length_nth (replicate (S n - n2) T) k Hk).
                    rewrite H1.
                    apply replicate_nth in H1; subst.
                    auto.
                  - rewrite <- plus_assoc; auto.
                  - eapply scope_strengthening in HWT; eauto.
                    assert (HAdd : set_add eq_dec_nt (n1, TPtr Checked (TArray (S n) T)) empty_scope =
                            (n1, TPtr Checked (TArray (S n) T)) :: nil) by auto.
                    rewrite HAdd in HWT.
                    
                    assert (HEmpty : empty_scope = set_remove_all (n1, TPtr Checked (TArray (S n) T))
                                             ((n1, TPtr Checked (TArray (S n) T)) :: nil)).
                    {
                      unfold set_remove_all.
                      destruct (eq_dec_nt (n1, TPtr Checked (TArray (S n) T))
                                          (n1, TPtr Checked (TArray (S n) T))); auto.
                      congruence.
                    }
                    
                    eapply scope_strengthening in HWT; eauto.
                    rewrite <- HEmpty in HWT.
                    apply scope_weakening_cons.
                    auto.
                }
            + assert (S n - n2 = 0) by omega.
              rewrite H1.
              eauto.
          - inv HTy1.
            destruct m'.
            + exfalso; eapply H10; eauto.
            + specialize (HMode eq_refl). inv HMode.
        }
      * specialize (IH1 H3 eq_refl).
        specialize (IH1 (in_hole e'0 E) H').
        destruct IH1 as [HC HWT]; eauto.
        split ; eauto...
      * specialize (IH2 H4 eq_refl (in_hole e'0 E) H').
        destruct IH2 as [HC HWT]; eauto.
        split; eauto...
  (* T-Assign *)
  - inv Hreduces.
    inv HHwf.
    destruct E; inversion H3; simpl in *; subst.
    + clear H9. clear H2.
      inv H6.
      inv Hwt2.
      inv Hwt1.
      destruct H0 as [[HW Eq] | Eq]; subst.
      * { destruct m'; [| specialize (H1 eq_refl); inv H1].
          eapply well_typed_heap_in in H10; eauto.
          destruct H10 as [N HMap].
          split.
          - apply HeapUpd with (n := N); eauto...
            eapply PtrUpd; eauto.
          - constructor.
            eapply PtrUpd; eauto. 
        } 
      * destruct Eq as [? [? ?]]; subst.
        { destruct m'; [| specialize (H1 eq_refl); inv H1].
          eapply (well_typed_heap_in_array n0 D H n) in H10; eauto.
          destruct H10 as [N HMap].
          split.
          - apply HeapUpd with (n := N); eauto...
            eapply PtrUpd; eauto.
          - constructor.
            eapply PtrUpd; eauto.
        } 
    + destruct (IHHwt1 H5 eq_refl (in_hole e'0 E) H') as [HC HWT]; eauto.
      split; eauto...
    + destruct (IHHwt2 H7 eq_refl (in_hole e'0 E) H') as [HC HWT]; eauto.
      split; eauto...
  - inv Hreduces.
    inv HHwf.
    inv H6.
    destruct E; inv H4; subst; simpl in*; subst; eauto.
    + inv H7.
    + destruct E; inversion H5; simpl in *; subst.
      * { (* Plus step *)
          inv H7; split; eauto...
          - inv Hwt1.
            destruct (Nat.eq_dec (n - n2) 0).
            + rewrite e.
              eapply TyAssign; eauto.
            + remember H6 as Backup; clear HeqBackup.
              inv H6; try omega; eauto.
              { inv H7. }
              clear IHHwt1 IHHwt2 IHHwt3 H8.
              destruct n; try omega.
            
              remember (S n - n2) as m.
              eapply TyAssign with (n3 := m); eauto.
              constructor.
              eapply TyLitC with (ts := replicate m t) ; eauto.
              * destruct m; try omega; simpl in *; eauto.
              * intros k Hk.

                assert (HLen: length ts = S n).
                { inv H4. simpl. rewrite replicate_length; auto. }
                
                destruct (H12 (n2+k)) as [N [T [HNth [HMap HWT]]]]; try omega.
                { (* Arithmetic for n2 + k *)
                  subst.
                  rewrite HLen.
                  rewrite replicate_length in Hk.
                  omega.
                }
                assert (t = T).
                { inversion H4.
                  rewrite H5 in HNth.
                  replace (t :: replicate n t) with (replicate (S n) t) in HNth by auto.
                  symmetry in HNth.
                  apply replicate_nth in HNth.
                  auto.
                } 
                subst.
                exists N. exists T.
                { repeat (split; eauto).
                  - destruct (length_nth (replicate (S n - n2) T) k Hk).
                    rewrite H.
                    apply replicate_nth in H; subst.
                    auto.
                  - rewrite <- plus_assoc; auto.
                  - eapply scope_strengthening in HWT; eauto.
                    assert (HAdd : set_add eq_dec_nt (n1, TPtr Checked (TArray (S n) T)) empty_scope =
                            (n1, TPtr Checked (TArray (S n) T)) :: nil) by auto.
                    rewrite HAdd in HWT.
                    
                    assert (HEmpty : empty_scope = set_remove_all (n1, TPtr Checked (TArray (S n) T))
                                             ((n1, TPtr Checked (TArray (S n) T)) :: nil)).
                    {
                      unfold set_remove_all.
                      destruct (eq_dec_nt (n1, TPtr Checked (TArray (S n) T))
                                          (n1, TPtr Checked (TArray (S n) T))); auto.
                      congruence.
                    }
                    
                    eapply scope_strengthening in HWT; eauto.
                    rewrite <- HEmpty in HWT.
                    apply scope_weakening_cons.
                    auto.
                }
          - inv Hwt1.
            destruct m'.
            + exfalso; eapply H14; eauto.
            + specialize (H2 eq_refl). inv H2.
        } 
      * destruct (IHHwt1 H9 eq_refl (in_hole e'0 E) H') as [HC HWT]; eauto.
        split ; eauto...
      * destruct (IHHwt2 H11 eq_refl (in_hole e'0 E) H') as [HC HWT]; eauto.
        split; eauto...
Qed.

(* ... for Blame *)

Create HintDb Blame.

Print heap_add_in_cardinal.

Lemma heap_wf_step : forall D H e H' e',
    @structdef_wf D ->
    heap_wf D H ->
    @step D H e H' (RExpr e') ->
    heap_wf D H'.
Proof.
  intros D H e H' e' HD HHwf HS.
  induction HS; eauto.
  - assert (Heap.cardinal H' = Heap.cardinal H).
      { rewrite H2. apply heap_add_in_cardinal. auto. }
    intro addr; split; intro Hyp.
    + rewrite H2.
      rewrite H3 in Hyp.
      destruct (HHwf addr) as [HAddr HIn].
      destruct (HAddr Hyp) as [v Hx].
      destruct (Z.eq_dec addr n).
      * subst.
        exists (n1, t1); auto.
        eapply Heap.add_1; eauto.
      * exists v.
        eapply Heap.add_2; eauto.
    + rewrite H2 in Hyp.
      destruct Hyp as [v Hv].
      destruct (Z.eq_dec addr n).
      * subst.
        rewrite H3.
        apply HHwf; auto.
      * rewrite H3.
        apply HHwf.
        exists v.
        apply Heap.add_3 in Hv; auto.
  - apply alloc_correct in H0; eauto.
    apply Env.empty.
Qed.

Lemma expr_wf_subst :
  forall D n t x e,
    expr_wf D (ELit n t) ->
    expr_wf D e ->
    expr_wf D (subst x (ELit n t) e).
Proof.
  intros D n t x e Hwf H.
  inv Hwf.
  induction H; simpl; eauto;
    repeat (constructor; eauto).
  - destruct (var_eq_dec x x0); repeat (constructor; eauto).
  - destruct (var_eq_dec x x0); repeat (constructor; eauto).
Qed.

Lemma expr_wf_step : forall D H e H' e',
    @expr_wf D e ->
    @step D H e H' (RExpr e') ->
    @expr_wf D e'.
Proof.
  intros D H e H' e' Hwf HS.
  inv HS; inv Hwf; eauto; try solve [repeat (constructor; eauto)].
  - inv H1; constructor; eauto.
  - apply expr_wf_subst; eauto.
Qed.

Lemma expr_wf_reduce : forall D H m e H' e',
    @expr_wf D e ->
    @reduce D H e m H' (RExpr e') ->
    @expr_wf D e'.
Proof.
  intros D H m e H' e' Hwf HR.
  inv HR; auto.
  induction E; subst; simpl in *; eauto;
  try solve [inv Hwf; constructor; eauto].
  - eapply expr_wf_step in H2; eauto.
Qed.  

Definition normal { D : structdef } (H : heap) (e : expression) : Prop :=
  ~ exists m' H' r, @reduce D H e m' H' r.

Definition stuck { D : structdef } (H : heap) (r : result) : Prop :=
  match r with
  | RBounds => True
  | RNull => True
  | RExpr e => @normal D H e /\ ~ value D e
  end.

Inductive eval { D : structdef } : heap -> expression -> mode -> heap -> result -> Prop :=
  | eval_refl   : forall H e m, eval H e m H (RExpr e)
  | eval_transC : forall H H' H'' e e' r,
      @reduce D H e Checked H' (RExpr e') ->
      eval H' e' Checked H'' r ->
      eval H e Checked H'' r
  | eval_transU : forall H H' H'' m' e e' r,
      @reduce D H e Unchecked H' (RExpr e') ->
      eval H' e' m' H'' r ->
      eval H e Unchecked H'' r.

Lemma wt_dec : forall D H env m e t, { @well_typed D H env m e t } + { ~ @well_typed D H env m e t }.
  (* This is a biggy *)
Admitted.

Theorem blame : forall D H e t m H' r,
    @structdef_wf D ->
    heap_wf D H ->
    @expr_wf D e ->
    @well_typed D H empty_env Checked e t ->
    @eval D H e m H' r ->
    @stuck D H' r ->
    m = Unchecked \/ (exists E e0, r = RExpr (in_hole e0 E) /\ mode_of E = Unchecked).
Proof.
  intros D H e t m H' r HDwf HHwf Hewf Hwt Heval Hstuck.
  destruct r.
  - pose proof (wt_dec D H' empty_env Checked e0 t).
    destruct H0.
    (* e0 is well typed *)
    + remember (RExpr e0) as r.
      induction Heval; subst.
      * inv Heqr.
        assert (value D e0 \/ reduces D H e0 \/ unchecked Checked e0).
        { apply progress with (t := t); eauto. }
        destruct H0.
        unfold stuck in Hstuck.
        destruct Hstuck.
        exfalso. apply H2. assumption.
        destruct H0.
        unfold stuck in Hstuck.
        destruct Hstuck.
        unfold normal in H1.
        unfold reduces in H0.
        exfalso. apply H1.
        assumption.
        unfold unchecked in H0.
        destruct H0.
        inversion H0.
        right. destruct H0. destruct H0. destruct H0.
        exists x0.
        exists x.
        split.
        rewrite H0. reflexivity.
        assumption.
      * apply IHHeval.
        inv H0. eapply heap_wf_step; eauto.
        eapply expr_wf_reduce; eauto.
        assert (@heap_consistent D H' H /\ @well_typed D H' empty_env Checked e' t).
        { apply preservation with (e := e); assumption. }
        destruct H1.
        assumption.
        reflexivity.
        assumption.
        assumption.
      * left. reflexivity.
    (* e0 is not well typed *)
    + remember (RExpr e0) as r.
      induction Heval; subst.
      * inv Heqr.
        exfalso.
        apply n.
        assumption.
      * apply IHHeval.
        inv H0. eapply heap_wf_step; eauto.
        eapply expr_wf_reduce; eauto.
        assert (@heap_consistent D H' H /\ @well_typed D H' empty_env Checked e' t).
        { apply preservation with (e := e); assumption. }
        destruct H1.
        assumption.
        reflexivity.
        assumption.
        assumption.
      * left. reflexivity.
  - left.
    clear Hstuck.
    remember RNull as r.
    induction Heval; subst.
    + inversion Heqr.
    + apply IHHeval; try reflexivity.
      inv H0.
      eapply heap_wf_step; eauto.
      eapply expr_wf_reduce; eauto.
      assert (@heap_consistent D H' H /\ @well_typed D H' empty_env Checked e' t).
      { apply preservation with (e := e); eauto. }
      destruct H1.
      apply H2.
    + reflexivity.
  - left.
    clear Hstuck.
    remember RBounds as r.
    induction Heval; subst.
    + inversion Heqr.
    + apply IHHeval; try reflexivity.
      inv H0.
      eapply heap_wf_step; eauto.
      eapply expr_wf_reduce; eauto.
      assert (@heap_consistent D H' H /\ @well_typed D H' empty_env Checked e' t).
      { apply preservation with (e := e); eauto. }
      destruct H1.
      apply H2.
    + reflexivity.
Qed. <|MERGE_RESOLUTION|>--- conflicted
+++ resolved
@@ -2038,17 +2038,11 @@
       apply Heap.add_1; eauto. omega.
     * apply heap_add_preserves_wf; auto.
   - split.
-<<<<<<< HEAD
-    * unfold allocate in H1. 
-      unfold allocate_meta_no_bounds, allocate_meta in H1.
-      simpl in *.
-      destruct (StructDef.find s D) eqn:Find; try congruence.
-=======
-    * unfold allocate in H1.
+
+    *unfold allocate in H1.
       unfold allocate_meta_no_bounds, allocate_meta in H1.
       destruct (StructDef.find s D) eqn:Find; simpl in *; try congruence.
 
->>>>>>> 424ad9dc
       remember (Fields.elements f) as l.
 
       pose proof (fold_preserves_consistency (map snd l) D H ptr HWf).
@@ -2057,20 +2051,14 @@
             (fun (acc : Z * heap) (t : type) =>
              let (sizeAcc, heapAcc) := acc in (sizeAcc + 1, Heap.add (sizeAcc + 1) (0, t) heapAcc))
             (map snd l) (Z.of_nat(Heap.cardinal H), H)) as p.
-<<<<<<< HEAD
-      destruct p.
-      clear Heqp.
-      inv H1. eauto.
-    * unfold allocate in H1.
-      unfold allocate_meta_no_bounds, allocate_meta in H1.
-=======
       
       destruct p.
       clear Heqp.      
       inv H1.
       eauto.
+    
     * unfold allocate_meta_no_bounds, allocate_meta in H1.
->>>>>>> 424ad9dc
+
       simpl in *.
       destruct (StructDef.find s D) eqn:Find; try congruence.
 
@@ -2130,23 +2118,8 @@
       simpl in H1.
 
       remember (Zreplicate (z0 - z) w) as l.
-<<<<<<< HEAD
-
       pose proof (fold_preserves_consistency l D H ptr HWf) as H0.
-      
-=======
-
-      pose proof (fold_preserves_consistency l D H ptr HWf) as H0.
-      (*
-      assert (Hzz0 : z = 0 /\ exists p, z0 = Z.pos p).
-      {
-        destruct z; simpl in H1; destruct z0; inv H1.
-        split. reflexivity. exists p. reflexivity.
-      } destruct Hzz0. rewrite H2 in H1 .
-      destruct H3. rewrite H3 in H1. simpl in H1. *)
-
-      (*could be automated DP*)
->>>>>>> 424ad9dc
+
       remember (fold_left
          (fun (acc : Z * heap) (t : type) =>
           let (sizeAcc, heapAcc) := acc in
@@ -2159,15 +2132,10 @@
       inv H1.
       apply H0; eauto.
     * unfold allocate in H1.
+      unfold allocate_meta_no_bounds, allocate_meta in H1.
       simpl in *.
 
-      remember (Zreplicate z0 w) as l.
-      
-      assert (Hzz0 : z = 0 /\ exists p, z0 = Z.pos p). {
-      destruct z; simpl in H1; destruct z0; inv H1.
-      split. reflexivity. exists p. reflexivity. } 
-      destruct Hzz0. rewrite H0 in H1.
-      destruct H2. rewrite H2 in H1. simpl in H1.
+      remember (Zreplicate (z0 - z) w) as l.
 
       pose proof (fold_summary l D H ptr HWf) as Hyp.
       remember
@@ -2185,9 +2153,6 @@
       split; auto.
       constructor.
       eapply TyLitC; simpl in *; eauto.
-      assert (Hw : exists (n : nat), (Pos.to_nat x) = S n). {
-      apply pos_succ. } 
-      destruct Hw. rewrite H0. simpl.
       intros k HK.
       simpl in *.
       assert (HOrd: 0 < Z.of_nat(Heap.cardinal H) + 1 + k <= Z.of_nat(Heap.cardinal H')). {
@@ -2208,6 +2173,29 @@
           intros. zify. simpl. omega. }
         apply (H1 HK). simple apply eq_refl.
         simple apply TyLitZero.
+
+
+
+
+(*auto.
+      constructor.
+      eapply TyLitC; simpl in *; eauto.
+      intros k HK.
+      simpl in *.
+      pose proof (H'wf (Z.of_nat(Heap.cardinal H) + 1 + k)) as Hyp.
+      destruct k; subst; simpl in *; eauto.
+      + exists 0; exists w. split.
+        { destruct HK. unfold Zreplicate in H1.
+        assert (exists p, (z0 - z) = Z.pos p). {destruct (z0 - z); simpl in H1. omega.
+          exists p. reflexivity. omega. }
+        destruct H2. rewrite H2. simpl. assert (exists n, (Pos.to_nat x) = S n) by apply pos_succ.
+        inv H3. rewrite H4. simpl. reflexivity. }
+        {split. destruct HK. apply (HF 0%nat w). omega.
+        assert (exists p, (z0 - z) = Z.pos p). {destruct (z0 - z); simpl in H1. omega.
+          exists p. reflexivity. omega. } destruct H2.
+        rewrite H2. simpl. assert (exists n, (Pos.to_nat x) = S n) by apply pos_succ.
+        inv H3. rewrite H4. simpl. reflexivity.
+        admit. }*)
       + apply Hyp in HOrd.
         { destruct HOrd as [[n' t'] HM'].
           destruct (length_nth (replicate (S x0) w) (Pos.to_nat p)) as [n Hnth].
@@ -2887,7 +2875,6 @@
 Proof.
   intros n D H w Hwf HIn Hwt HWT.
   inv HWT.
-  - inv Hwt.
   - destruct (Hwf 0) as [_ Contra].
     apply Contra in HIn.
     omega.
@@ -2916,31 +2903,37 @@
 Proof.
   intros n D H l h w Hwf HIn Hl Hh HWT.
   inv HWT.
-  - exfalso. eauto.
   - destruct (Hwf 0) as [_ Contra].
     apply Contra in HIn.
     omega.
   - inv H3.
   - inv H1.
     destruct l; try omega.
-    inv H2.
     destruct (H4 0) as [n' [t' [HNth [HMap HWT]]]]; auto.
-    + simpl. destruct h; inv H1. zify. 
+    + simpl. destruct h; inv Hl. zify. simpl.
       assert (H2 : exists s, Pos.to_nat(p) = S s). {
         apply pos_succ. } inv H2. rewrite H3. 
         simpl. zify. omega.
     + rewrite Z.add_0_r in *.
       inv HNth.
       exists n'; eauto.
-      assert (H3 : ts = (Zreplicate h w)). {
-        destruct h; inv Hl. inv H1. simpl. reflexivity. }
-      assert (H5 : exists x, ts = w :: replicate x w). {
-        destruct h; inv Hl.
-          assert (H6 : exists x0, (Pos.to_nat p) = S x0). { apply pos_succ. }
-        inv H6. exists x. simpl. rewrite H0. simpl. reflexivity. }
-      inv H5. rewrite H0 in H2. inv H2. assumption.
+      assert (H3 : t' = w). {
+        destruct h; inv Hl. inv H1. 
+        assert (exists s, Pos.to_nat(p) = S s) by apply pos_succ.
+        inv H0. rewrite H1 in H2. simpl in H2. inv H2. reflexivity. }
+      rewrite <- H3. assumption.
     +exfalso. apply Hh. simpl. reflexivity.
-    +inv H2.
+    +assert ((h - (Z.neg p)) > 0). {
+      zify. omega. }
+    assert (exists n, (h - (Z.neg p)) = Z.pos n). {
+      destruct (h - (Z.neg p)); inv H0. exists p0. reflexivity. }
+    destruct H1. assert (exists n, Pos.to_nat x = S n) by apply pos_succ.
+    destruct H2. 
+    destruct (H4 0) as [n' [t' [HNth [HMap HWT]]]]; auto.
+    rewrite H1. simpl. rewrite H2. simpl. zify. omega.
+    rewrite H1 in HNth. simpl in HNth. rewrite H2 in HNth. 
+    simpl in HNth. inv HNth. exists n'. rewrite Z.add_0_r in HMap.
+    assumption.
 Qed.
 
 Lemma preservation : forall D H env e t H' e',
@@ -3166,8 +3159,10 @@
                   destruct (H3 (Z.neg p)) as [N [T' [HT' [HM' HWT']]]]; [ | ].
                     + destruct Hpos. assert (exists n, Pos.to_nat x = S n) by apply pos_succ. destruct H0.
                       rewrite <- H. simpl. rewrite H0. simpl. zify. omega.
-                    + inv HT'. assert (H4 : exists n, Pos.to_nat (p0 + p) = S n) by apply pos_succ.
-                      maps_to_fun. inv H4. destruct Hpos. rewrite <- H4 in H3. rewrite H in H0. inv H0.
+                    + destruct Hpos. rewrite <- H in HT'. simpl in HT'. 
+                      assert (exists n, Pos.to_nat x = S n) by apply pos_succ. destruct H0. rewrite H0 in HT'. simpl in HT'.
+                      inv HT'. 
+                      maps_to_fun.
                       constructor.
                       assert (Hyp: set_remove_all (n, TPtr Checked (TArray (Z.neg p) (Z.pos p) t))
                                         ((n,TPtr Checked (TArray (Z.neg p) (Z.pos p) t))::nil) = empty_scope).
@@ -3180,23 +3175,10 @@
                         }
 
                       rewrite <- Hyp.
-                      apply scope_strengthening; eauto. }
+                      apply scope_strengthening; eauto. *)}
                 { exfalso.
-                 assert (Hf : Z.neg p > 0). {apply (H11 0 (Z.neg p) t). reflexivity. }
+                 assert (Hf : Z.neg p > 0). {apply (H11 (Z.neg p) (Z.neg p0) t). reflexivity. }
                  zify. omega. }
-
-
-
-
-
-
-
-
-
-
-
-
-
 
             destruct h; inv H0. 
             (*inv H4; simpl in *.*)
