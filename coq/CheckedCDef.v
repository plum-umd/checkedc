--- conflicted
+++ resolved
@@ -453,236 +453,6 @@
   | SubTypeReflPtr : forall pm pm' m t t', ptr_mode_same U pm pm'
        -> subtypeRef D U Q t t' -> subtypeRef D U Q (TPtr m pm t) (TPtr m pm' t').
  *)
-<<<<<<< HEAD
-
-Section Subtype. 
-  Variable D : structdef.
-  Variable Q : theta. 
-
-  Inductive All2 {X : Type} (P : X -> X -> Prop) : list X -> list X -> Prop := 
-  | Allnil : All2 P [] []
-  | Allcons : forall h1 h2 t1 t2,
-      P h1 h2 ->
-      All2 P t1 t2 ->
-      All2 P (h1 :: t1) (h2 :: t2).
-
-  Inductive subtype : type -> type -> Prop :=
-  | SubTypeFunChecked : forall b t t' tl tl',
-      word_type t ->
-      subtype t' t ->
-      All2 subtype tl tl' ->
-      subtype (TPtr Checked (TFun b t tl)) (TPtr Checked (TFun b t' tl'))
-  | SubTypeFunTainted : forall m b b' t t' tl tl',
-      m <> Checked ->
-      nat_leq Q b b' ->
-      word_type t -> 
-      subtype t' t ->
-      All2 subtype tl tl' ->
-      subtype (TPtr m (TFun b t tl)) (TPtr m (TFun b' t' tl'))
-  | SubTyRefl : forall t, subtype t t
-  | SubTyTainted : forall t t', subtype (TPtr Tainted t) (TPtr Unchecked t')
-  | SubTyBot : forall m l h t,
-      word_type t -> nat_leq Q (Num 0) l -> nat_leq Q h (Num 1) ->
-      subtype (TPtr m t) (TPtr m (TArray l h t))
-  | SubTyOne : forall m l h t,
-      word_type t -> nat_leq Q l (Num 0) -> nat_leq Q (Num 1) h ->
-      subtype (TPtr m (TArray l h t)) (TPtr m t)
-  | SubTyOneNT : forall m l h t,
-      word_type t -> nat_leq Q l (Num 0) -> nat_leq Q (Num 1) h ->
-      subtype (TPtr m (TNTArray l h t)) (TPtr m t)
-  | SubTySubsume : forall l h l' h' t m,
-      nat_leq Q l l' -> nat_leq Q h' h ->
-      subtype (TPtr m (TArray l h t)) (TPtr m (TArray l' h' t))
-  | SubTyNtArray : forall l h l' h' t m,
-      nat_leq Q l l' -> nat_leq Q h' h ->
-      subtype (TPtr m (TNTArray l h t)) (TPtr m (TArray l' h' t))
-  | SubTyNtSubsume : forall l h l' h' t m,
-      nat_leq Q l l' -> nat_leq Q h' h ->
-      subtype (TPtr m (TNTArray l h t)) (TPtr m (TNTArray l' h' t))
-  | SubTyStructArrayField_1 : forall (T : struct) (fs : fields) m,
-      StructDef.MapsTo T fs D ->
-      Some (TNat) = (Fields.find 0%nat fs) ->
-      subtype (TPtr m (TStruct T)) (TPtr m (TNat))
-  | SubTyStructArrayField_2 : forall (T : struct) (fs : fields) m l h,
-      StructDef.MapsTo T fs D ->
-      Some (TNat) = (Fields.find 0%nat fs) ->
-      nat_leq Q (Num 0) l -> nat_leq Q h (Num 1) ->
-      subtype (TPtr m (TStruct T)) (TPtr m (TArray l h (TNat))).
-
-
-  Section SubtypeInd.
-    Variable P : type -> type -> Prop.
-    Definition subtype_ind' :
-      (forall (b : bound) (t t' : type) (tl tl' : list type),
-          word_type t ->
-          subtype t' t -> P t' t -> 
-          All2 subtype tl tl' -> All2 P tl tl' ->
-          P (TPtr Checked (TFun b t tl)) (TPtr Checked (TFun b t' tl'))) ->
-      (forall (m : mode) (b b' : bound) (t t' : type) (tl tl' : list type),
-          m <> Checked ->
-          nat_leq Q b b' ->
-          word_type t ->
-          subtype t' t -> P t' t -> 
-          All2 subtype tl tl' ->
-          All2 P tl tl' ->
-          P (TPtr m (TFun b t tl)) (TPtr m (TFun b' t' tl'))) ->
-      (forall t : type, P t t) ->
-      (forall t t' : type, P (TPtr Tainted t) (TPtr Unchecked t')) ->
-      (forall (m : mode) (l h : bound) (t : type),
-          word_type t -> nat_leq Q (Num 0) l -> nat_leq Q h (Num 1) -> P (TPtr m t) (TPtr m (TArray l h t))) ->
-      (forall (m : mode) (l h : bound) (t : type),
-          word_type t -> nat_leq Q l (Num 0) -> nat_leq Q (Num 1) h -> P (TPtr m (TArray l h t)) (TPtr m t)) ->
-      (forall (m : mode) (l h : bound) (t : type),
-          word_type t -> nat_leq Q l (Num 0) -> nat_leq Q (Num 1) h -> P (TPtr m (TNTArray l h t)) (TPtr m t)) ->
-      (forall (l h l' h' : bound) (t : type) (m : mode),
-          nat_leq Q l l' -> nat_leq Q h' h -> P (TPtr m (TArray l h t)) (TPtr m (TArray l' h' t))) ->
-      (forall (l h l' h' : bound) (t : type) (m : mode),
-          nat_leq Q l l' -> nat_leq Q h' h -> P (TPtr m (TNTArray l h t)) (TPtr m (TArray l' h' t))) ->
-      (forall (l h l' h' : bound) (t : type) (m : mode),
-          nat_leq Q l l' -> nat_leq Q h' h -> P (TPtr m (TNTArray l h t)) (TPtr m (TNTArray l' h' t))) ->
-      (forall (T : struct) (fs : fields) (m : mode),
-          StructDef.MapsTo T fs D ->
-          Some TNat = Fields.find (elt:=type) 0%nat fs -> P (TPtr m (TStruct T)) (TPtr m TNat)) ->
-      (forall (T : struct) (fs : fields) (m : mode) (l h : bound),
-          StructDef.MapsTo T fs D ->
-          Some TNat = Fields.find (elt:=type) 0%nat fs ->
-          nat_leq Q (Num 0) l -> nat_leq Q h (Num 1) -> P (TPtr m (TStruct T)) (TPtr m (TArray l h TNat))) ->
-      forall t t0 : type, subtype t t0 -> P t t0.
-    Proof.
-      intros until t. move: t. 
-      refine (
-          fix F t t0 (Hsub : subtype t t0) {struct Hsub} :=
-            match Hsub in (subtype t1 t2) return (P t1 t2) with
-            | SubTypeFunChecked b t1 t' tl tl' w s' a => _
-            | SubTypeFunTainted m b b' t1 t' tl tl' n n0 w s' a =>  _
-            | SubTyRefl t1 => H1 t1
-            | SubTyTainted t1 t' => H2 t1 t'
-            | SubTyBot m l h t1 w n n0 => H3 m l h t1 w n n0
-            | SubTyOne m l h t1 w n n0 => H4 m l h t1 w n n0
-            | SubTyOneNT m l h t1 w n n0 => H5 m l h t1 w n n0
-            | SubTySubsume l h l' h' t1 m n n0 => H6 l h l' h' t1 m n n0
-            | SubTyNtArray l h l' h' t1 m n n0 => H7 l h l' h' t1 m n n0
-            | SubTyNtSubsume l h l' h' t1 m n n0 => H8 l h l' h' t1 m n n0
-            | SubTyStructArrayField_1 T Hs m m0 e => H9 T Hs m m0 e
-            | SubTyStructArrayField_2 T Hs m l h m0 e n n0 => H10 T Hs m l h m0 e n n0
-            end).
-      (* SubTypeFunChecked *)
-      - apply H; auto.
-        induction a.
-        + constructor.
-        + constructor. exact (F h1 h2 H11). exact IHa.
-      - apply H0; auto.
-        induction a.
-        + constructor.
-        + constructor. exact (F h1 h2 H11). exact IHa.
-    Defined. 
-  End SubtypeInd.
-
-
-  Lemma subtype_trans : forall t1 t2 t3,
-      word_type t2 ->
-      subtype t1 t2 -> subtype t2 t3 -> subtype t1 t3.
-  Proof with (auto with subtype).
-    intros t1 t2 t3 Hw1 Hsub1.
-    generalize dependent t3. 
-    induction Hsub1 using subtype_ind'; intros t3 Hsub2; intuition. 
-    - induction Hsub2.
-      +
-  Admitted.
-
-End Subtype.
-
-Section OldSubtype.
-  Variable D : structdef.
-  Variable Q : theta. 
-  Inductive subtype : type -> type -> Prop :=
-  | SubTypeFunChecked : forall b t tl tl',
-      word_type t ->
-      subtype_list tl tl' ->
-      subtype (TPtr Checked (TFun b t tl)) (TPtr Checked (TFun b t tl'))
-  | SubTypeFunTainted : forall m b b' t tl tl',
-      m <> Checked ->
-      nat_leq Q b b' ->
-      word_type t -> 
-      subtype_list tl tl' ->
-      subtype (TPtr m (TFun b t tl)) (TPtr m (TFun b' t tl'))
-  | SubTyRefl : forall t, subtype t t
-  | SubTyTainted : forall t t', subtype (TPtr Tainted t) (TPtr Unchecked t')
-  | SubTyBot : forall m l h t,
-      word_type t -> nat_leq Q (Num 0) l -> nat_leq Q h (Num 1) ->
-      subtype (TPtr m t) (TPtr m (TArray l h t))
-  | SubTyOne : forall m l h t,
-      word_type t -> nat_leq Q l (Num 0) -> nat_leq Q (Num 1) h ->
-      subtype (TPtr m (TArray l h t)) (TPtr m t)
-  | SubTyOneNT : forall m l h t,
-      word_type t -> nat_leq Q l (Num 0) -> nat_leq Q (Num 1) h ->
-      subtype (TPtr m (TNTArray l h t)) (TPtr m t)
-  | SubTySubsume : forall l h l' h' t m,
-      nat_leq Q l l' -> nat_leq Q h' h ->
-      subtype (TPtr m (TArray l h t)) (TPtr m (TArray l' h' t))
-  | SubTyNtArray : forall l h l' h' t m,
-      nat_leq Q l l' -> nat_leq Q h' h ->
-      subtype (TPtr m (TNTArray l h t)) (TPtr m (TArray l' h' t))
-  | SubTyNtSubsume : forall l h l' h' t m,
-      nat_leq Q l l' -> nat_leq Q h' h ->
-      subtype (TPtr m (TNTArray l h t)) (TPtr m (TNTArray l' h' t))
-  | SubTyStructArrayField_1 : forall (T : struct) (fs : fields) m,
-      StructDef.MapsTo T fs D ->
-      Some (TNat) = (Fields.find 0%nat fs) ->
-      subtype (TPtr m (TStruct T)) (TPtr m (TNat))
-  | SubTyStructArrayField_2 : forall (T : struct) (fs : fields) m l h,
-      StructDef.MapsTo T fs D ->
-      Some (TNat) = (Fields.find 0%nat fs) ->
-      nat_leq Q (Num 0) l -> nat_leq Q h (Num 1) ->
-      subtype (TPtr m (TStruct T)) (TPtr m (TArray l h (TNat)))
-  with subtype_list : list type -> list type -> Prop :=
-  | subtype_empty : subtype_list [] []
-  | subtype_many : forall a b al bl,
-      word_type a -> word_type b ->
-      subtype a b -> subtype_list al bl ->
-      subtype_list (a::al) (b::bl).
-
-  Scheme subtype_mut := Induction for subtype Sort Prop
-      with subtype_list_mut := Induction for subtype_list Sort Prop.
-
-  Check subtype_mut.
-
-  Create HintDb subtype.
-  Hint Constructors subtype : subtype.
-  Hint Constructors subtype_list : subtype.
-
-
-  Ltac solveWord :=
-    repeat match goal with
-      | [H : word_type ?T |- _ ] =>
-          match T with
-          | TNat => fail
-          | TPtr _ _ => fail
-          | _ => inv H
-          end
-      end.
-End Subtype.
-
-
-(* Subtyping transitivity. *)
-Lemma subtype_ptr : forall D Q t m w, subtype D Q (TPtr m w) t -> (exists m' w', t = TPtr m' w').
-Proof.
- intros. inv H; simpl in *.
- exists Checked. exists (TFun b t0 tl'). easy.
- exists m. exists (TFun b' t0 tl'). easy.
- exists m. exists w. easy.
- exists Unchecked. exists t'. easy.
- exists m. exists (TArray l h w). easy.
- exists m. exists t0. easy.
- exists m. exists t0. easy.
- exists m. exists (TArray l' h' t0). easy.
- exists m. exists (TArray l' h' t0). easy.
- exists m. exists (TNTArray l' h' t0). easy.
- exists m. exists TNat. easy.
- exists m. exists (TArray l h TNat). easy.
-Qed.
-=======
->>>>>>> fc0b2d12
 
 Section Subtype. 
   Variable D : structdef.
@@ -719,210 +489,158 @@
       nat_leq Q (Num 0) l -> nat_leq Q h (Num 1) ->
       subtype_core (TPtr m (TStruct T)) (TPtr m (TArray l h (TNat))).
 
-Lemma subtype_core_word_type : forall t1 t2,
+ Lemma subtype_core_word_type : forall t1 t2,
      subtype_core t1 t2 -> word_type t1 -> word_type t2.
-Proof.
- intros. inv H0. inv H. easy.
- inv H; try easy.
-Qed.
-
-Lemma subtype_core_word_type_1 : forall t1 t2, subtype_core t1 t2 -> word_type t2 -> word_type t1.
-Proof.
- intros. inv H0. inv H. easy.
-  inv H; try easy.
-Qed.
-  
-
-Lemma subtype_core_trans : forall t t1 t',
-    word_type t1 ->
-<<<<<<< HEAD
-    subtype D Q t t1 -> subtype D Q t1 t' -> subtype D Q t t'
-with subtype_trans_list : forall D Q tl tl' tl'',
-    subtype_list D Q tl tl' -> subtype_list D Q tl' tl'' -> subtype_list D Q tl tl''.
-=======
-    subtype_core t t1 -> subtype_core t1 t' -> subtype_core t t'.
->>>>>>> fc0b2d12
-Proof. 
- - intros. apply subtype_core_word_type_1 in H0 as X1; try easy.
-   apply subtype_core_word_type in H1 as X2; try easy.
-    inv H. inv H1. inv H0. constructor.
-   inv X1. inv H0. inv X2. inv H1.
-   inv H1; inv H0.
-   apply SubTyRefl.
-   eapply SubTyTainted.
-   apply SubTyBot; try easy.
-   apply SubTyOne; try easy.
-   apply SubTyOneNT; try easy.
-   apply SubTySubsume; try easy.
-   apply SubTyNtArray; try easy. 
-   apply SubTyNtSubsume; try easy. 
-   eapply SubTyStructArrayField_1; try easy. apply H3. easy.
-   eapply SubTyStructArrayField_2; try easy. apply H4. easy.
-   1-9:eapply SubTyTainted. 
-   apply SubTyBot; try easy.
-   eapply SubTyTainted.
-   inv H5.
-   apply SubTySubsume; try easy.
-   eapply nat_leq_trans. apply H8. easy.
-   eapply nat_leq_trans. apply H7. easy.
-   apply SubTyNtArray; try easy. 
-   eapply nat_leq_trans. apply H8. easy.
-   eapply nat_leq_trans. apply H7. easy.
-   1-7: inv H5.
-   eapply SubTyStructArrayField_2; try easy. apply H3. easy.
-   apply SubTyOne; try easy.
-   apply SubTyOne; try easy.
-   eapply SubTyTainted.
-   eapply SubTyTainted.
-   apply SubTyRefl.
-   1-2:inv H4.
-   apply SubTyOne; try easy.
-   eapply nat_leq_trans. apply H3. easy.
-   eapply nat_leq_trans. apply H7. easy.
-   apply SubTyOneNT; try easy.
-   eapply nat_leq_trans. apply H3. easy.
-   eapply nat_leq_trans. apply H7. easy.
-   eapply SubTyStructArrayField_1; try easy. apply H8. easy.
-   apply SubTyOneNT; try easy.
-   eapply SubTyTainted.
-   1-2:inv H4.
-   apply SubTyOneNT; try easy.
-   eapply nat_leq_trans. apply H3. easy.
-   eapply nat_leq_trans. apply H7. easy.
-   apply SubTySubsume; try easy.
-   eapply SubTyTainted.
-   apply SubTyBot; try easy.
-   eapply nat_leq_trans. apply H9. easy.
-   eapply nat_leq_trans. apply H6. easy.
-   1-2:inv H5.
-   apply SubTySubsume; try easy.
-   eapply nat_leq_trans. apply H3. easy.
-   eapply nat_leq_trans. apply H6. easy.
-   apply SubTyNtArray; try easy. 
-   eapply nat_leq_trans. apply H3. easy.
-   eapply nat_leq_trans. apply H6. easy.
-   eapply SubTyStructArrayField_2; try easy. apply H7. easy.
-   eapply nat_leq_trans. apply H10. easy.
-   eapply nat_leq_trans. apply H6. easy.
-   apply SubTyNtArray; try easy. 
-   eapply SubTyTainted.
-   1-2:inv H5.
-   apply SubTyNtArray; try easy. 
-   eapply nat_leq_trans. apply H3. easy.
-   eapply nat_leq_trans. apply H6. easy.
-   apply SubTyNtSubsume; try easy. 
-   eapply SubTyTainted.
-   1-2:inv H5.
-   apply SubTyNtSubsume; try easy. 
-   eapply nat_leq_trans. apply H3. easy.
-   eapply nat_leq_trans. apply H6. easy.
-   eapply SubTyStructArrayField_1; try easy. apply H4. easy.
-   eapply SubTyTainted.
-   1-2:inv H5.
-   eapply SubTyStructArrayField_2; try easy. apply H5. easy.
-   eapply SubTyTainted.
-   1-2:inv H4.
-Qed.
-
-
-Inductive subtype : type -> type -> Prop :=
-  | SubCore : forall t t', subtype_core t t' -> subtype t t'
-  | SubTypeFunChecked : forall b t t' tl tl',
-      word_type t ->
-      Forall word_type tl ->
-      subtype t' t ->
-      Forall2 subtype tl tl' ->
-      subtype (TPtr Checked (TFun b t tl)) (TPtr Checked (TFun b t' tl'))
-  | SubTypeFunTainted : forall m b b' t t' tl tl',
-      m <> Checked ->
-      nat_leq Q b b' ->
-      word_type t -> 
-      Forall word_type tl ->
-      subtype t' t ->
-      Forall2 subtype tl tl' ->
-      subtype (TPtr m (TFun b t tl)) (TPtr m (TFun b' t' tl')).
-
-
-
-Lemma subtype_core_type_1 : forall t1 t2, subtype_core t1 t2 -> word_type t2 -> word_type t1.
-Proof.
- intros. inv H0. inv H. easy.
-  inv H; try easy.
-Qed.
-
-(*
-Section SubtypeInd.
-    Variable P : type -> type -> Prop.
-    Definition subtype_ind' :
-      (forall (t t': type), subtype_core t t' -> P t t') ->
-      (forall (b : bound) (t t' : type) (tl tl' : list type),
-          word_type t ->
-          subtype t' t -> P t' t -> 
-          Forall2 subtype tl tl' -> Forall2 P tl tl' ->
-          P (TPtr Checked (TFun b t tl)) (TPtr Checked (TFun b t' tl'))) ->
-      (forall (m : mode) (b b' : bound) (t t' : type) (tl tl' : list type),
-          m <> Checked ->
-          nat_leq Q b b' ->
-          word_type t ->
-          subtype t' t -> P t' t -> 
-          Forall2 subtype tl tl' ->
-          Forall2 P tl tl' ->
-          P (TPtr m (TFun b t tl)) (TPtr m (TFun b' t' tl'))) ->
-      forall t t0 : type, subtype t t0 -> P t t0.
-    Proof.
-      intros until t. move: t. 
-      refine (
-          fix F t t0 (Hsub : subtype t t0) {struct Hsub} :=
-            match Hsub in (subtype t1 t2) return (P t1 t2) with
-            | SubCore t1 t2 HCore => _
-            | SubTypeFunChecked b t1 t' tl tl' w s' a => _
-            | SubTypeFunTainted m b b' t1 t' tl tl' n n0 w s' a =>  _
-            end).
-      (* SubTypeFunChecked *)
-      - apply H; auto.
-      - apply H0; auto.
-        induction a.
-        + constructor.
-        + constructor. exact (F h1 h2 H3). exact IHa.
-      - apply H1; auto.
-        induction a.
-        + constructor.
-        + constructor. exact (F h1 h2 H3). exact IHa.
-      - apply H2 with (t2 := t1').
-        exact (F t1 t1' Hsub1).
-        exact (F t1' t2 Hsub2).
-    Defined. 
-  End SubtypeInd.
-*)
-Lemma subtype_word_type : forall t1 t2,
+ Proof.
+   intros. inv H0. inv H. easy.
+   inv H; try easy.
+ Qed.
+
+ Lemma subtype_core_word_type_1 : forall t1 t2, subtype_core t1 t2 -> word_type t2 -> word_type t1.
+ Proof.
+   intros. inv H0. inv H. easy.
+   inv H; try easy.
+ Qed.
+ 
+
+ Lemma subtype_core_trans : forall t t1 t',
+     word_type t1 ->
+     subtype_core t t1 -> subtype_core t1 t' -> subtype_core t t'.
+ Proof. 
+   - intros. apply subtype_core_word_type_1 in H0 as X1; try easy.
+     apply subtype_core_word_type in H1 as X2; try easy.
+     inv H. inv H1. inv H0. constructor.
+     inv X1. inv H0. inv X2. inv H1.
+     inv H1; inv H0.
+     apply SubTyRefl.
+     eapply SubTyTainted.
+     apply SubTyBot; try easy.
+     apply SubTyOne; try easy.
+     apply SubTyOneNT; try easy.
+     apply SubTySubsume; try easy.
+     apply SubTyNtArray; try easy. 
+     apply SubTyNtSubsume; try easy. 
+     eapply SubTyStructArrayField_1; try easy. apply H3. easy.
+     eapply SubTyStructArrayField_2; try easy. apply H4. easy.
+     1-9:eapply SubTyTainted. 
+     apply SubTyBot; try easy.
+     eapply SubTyTainted.
+     inv H5.
+     apply SubTySubsume; try easy.
+     eapply nat_leq_trans. apply H8. easy.
+     eapply nat_leq_trans. apply H7. easy.
+     apply SubTyNtArray; try easy. 
+     eapply nat_leq_trans. apply H8. easy.
+     eapply nat_leq_trans. apply H7. easy.
+     1-7: inv H5.
+     eapply SubTyStructArrayField_2; try easy. apply H3. easy.
+     apply SubTyOne; try easy.
+     apply SubTyOne; try easy.
+     eapply SubTyTainted.
+     eapply SubTyTainted.
+     apply SubTyRefl.
+     1-2:inv H4.
+     apply SubTyOne; try easy.
+     eapply nat_leq_trans. apply H3. easy.
+     eapply nat_leq_trans. apply H7. easy.
+     apply SubTyOneNT; try easy.
+     eapply nat_leq_trans. apply H3. easy.
+     eapply nat_leq_trans. apply H7. easy.
+     eapply SubTyStructArrayField_1; try easy. apply H8. easy.
+     apply SubTyOneNT; try easy.
+     eapply SubTyTainted.
+     1-2:inv H4.
+     apply SubTyOneNT; try easy.
+     eapply nat_leq_trans. apply H3. easy.
+     eapply nat_leq_trans. apply H7. easy.
+     apply SubTySubsume; try easy.
+     eapply SubTyTainted.
+     apply SubTyBot; try easy.
+     eapply nat_leq_trans. apply H9. easy.
+     eapply nat_leq_trans. apply H6. easy.
+     1-2:inv H5.
+     apply SubTySubsume; try easy.
+     eapply nat_leq_trans. apply H3. easy.
+     eapply nat_leq_trans. apply H6. easy.
+     apply SubTyNtArray; try easy. 
+     eapply nat_leq_trans. apply H3. easy.
+     eapply nat_leq_trans. apply H6. easy.
+     eapply SubTyStructArrayField_2; try easy. apply H7. easy.
+     eapply nat_leq_trans. apply H10. easy.
+     eapply nat_leq_trans. apply H6. easy.
+     apply SubTyNtArray; try easy. 
+     eapply SubTyTainted.
+     1-2:inv H5.
+     apply SubTyNtArray; try easy. 
+     eapply nat_leq_trans. apply H3. easy.
+     eapply nat_leq_trans. apply H6. easy.
+     apply SubTyNtSubsume; try easy. 
+     eapply SubTyTainted.
+     1-2:inv H5.
+     apply SubTyNtSubsume; try easy. 
+     eapply nat_leq_trans. apply H3. easy.
+     eapply nat_leq_trans. apply H6. easy.
+     eapply SubTyStructArrayField_1; try easy. apply H4. easy.
+     eapply SubTyTainted.
+     1-2:inv H5.
+     eapply SubTyStructArrayField_2; try easy. apply H5. easy.
+     eapply SubTyTainted.
+     1-2:inv H4.
+ Qed.
+
+
+ Inductive subtype : type -> type -> Prop :=
+ | SubCore : forall t t', subtype_core t t' -> subtype t t'
+ | SubTypeFunChecked : forall b t t' tl tl',
+     word_type t ->
+     Forall word_type tl ->
+     subtype t' t ->
+     Forall2 subtype tl tl' ->
+     subtype (TPtr Checked (TFun b t tl)) (TPtr Checked (TFun b t' tl'))
+ | SubTypeFunTainted : forall m b b' t t' tl tl',
+     m <> Checked ->
+     nat_leq Q b b' ->
+     word_type t -> 
+     Forall word_type tl ->
+     subtype t' t ->
+     Forall2 subtype tl tl' ->
+     subtype (TPtr m (TFun b t tl)) (TPtr m (TFun b' t' tl')).
+
+
+ Lemma subtype_core_type_1 : forall t1 t2, subtype_core t1 t2 -> word_type t2 -> word_type t1.
+ Proof.
+   intros. inv H0. inv H. easy.
+   inv H; try easy.
+ Qed.
+ Lemma subtype_word_type : forall t1 t2,
      subtype t1 t2 -> word_type t1 -> word_type t2.
  Proof with (auto with subtype).
- intros. induction H.
- apply subtype_core_word_type with (t1 := t); try easy.
- easy. easy.
-Qed.
-
-Lemma subtype_word_type_1 : forall t1 t2,
+   intros. induction H.
+   apply subtype_core_word_type with (t1 := t); try easy.
+   easy. easy.
+ Qed.
+
+ Lemma subtype_word_type_1 : forall t1 t2,
      subtype t1 t2 -> word_type t2 -> word_type t1.
  Proof with (auto with subtype).
- intros. induction H.
- apply subtype_core_word_type_1 with (t2 := t'); try easy.
- easy. easy.
-Qed.
-
-Lemma subtype_word_type_list : forall t1 t2,
+   intros. induction H.
+   apply subtype_core_word_type_1 with (t2 := t'); try easy.
+   easy. easy.
+ Qed.
+
+ Lemma subtype_word_type_list : forall t1 t2,
      Forall2 subtype t1 t2 -> Forall word_type t1 -> Forall word_type t2.
  Proof.
- intros. induction H. easy.
- constructor. inv H0.
- eapply subtype_word_type. apply H. easy.
- apply IHForall2. inv H0. easy.
-Qed.
-
-Definition is_fun_ptr (t:type) :=
+   intros. induction H. easy.
+   constructor. inv H0.
+   eapply subtype_word_type. apply H. easy.
+   apply IHForall2. inv H0. easy.
+ Qed.
+
+ Definition is_fun_ptr (t:type) :=
    match t with TPtr m (TFun b t l) => True | _ => False end.
 
-Inductive word_type_sub : type -> Prop :=
+ Inductive word_type_sub : type -> Prop :=
    word_type_sub_nat: word_type_sub (TNat)
  | word_type_sub_ptr: forall m t, word_type t -> word_type_sub (TPtr m t)
  | word_type_sub_struct: forall m T, word_type_sub (TPtr m (TStruct T))
@@ -930,129 +648,128 @@
  | word_type_sub_ntarray: forall m b1 b2 t, word_type t -> word_type_sub (TPtr m (TNTArray b1 b2 t))
  | word_type_sub_fun: forall m b t l, word_type_sub t -> Forall word_type_sub l -> word_type_sub (TPtr m (TFun b t l)).
 
-Lemma subtype_core_fun_1 : forall t1 m2 b2 t2 tl2 m3 b3 t3 tl3, 
-   subtype_core t1 (TPtr m2 (TFun b2 t2 tl2)) -> subtype (TPtr m2 (TFun b2 t2 tl2)) (TPtr m3 (TFun b3 t3 tl3))
-   -> subtype t1 (TPtr m3 (TFun b3 t3 tl3)).
-Proof.
- intros. inv H0. constructor.
- apply subtype_core_trans with (t1 := (TPtr m2 (TFun b2 t2 tl2))); try easy.
- inv H.
- apply SubTypeFunChecked; try easy. inv H2. inv H2.
- inv H.
- apply SubTypeFunTainted; try easy.
- constructor. constructor. inv H2. inv H2.
-Qed.
-
-Lemma subtype_core_fun_2 : forall t1 m2 b2 t2 tl2 m3 b3 t3 tl3, 
-   subtype (TPtr m2 (TFun b2 t2 tl2)) (TPtr m3 (TFun b3 t3 tl3))
-  -> subtype_core (TPtr m3 (TFun b3 t3 tl3)) t1
-   -> subtype (TPtr m2 (TFun b2 t2 tl2)) t1.
-Proof.
- intros. inv H. constructor.
- apply subtype_core_trans with (t1 := (TPtr m3 (TFun b3 t3 tl3))); try easy.
- inv H0.
- apply SubTypeFunChecked; try easy. inv H2. 
- inv H0.
- apply SubTypeFunTainted; try easy.
- constructor. constructor. inv H2.
-Qed.
-
-  Inductive Forall3 {A B C: Type} (R : A -> B -> C -> Prop): list A -> list B -> list C -> Prop :=
-    | Forall3_nil : Forall3 R [] [] []
-    | Forall3_cons : forall x y z l l' l'',
-      R x y z -> Forall3 R l l' l'' -> Forall3 R (x::l) (y::l') (z::l'').
-
-Inductive subtype_order : type -> type -> type -> Prop :=
+ Lemma subtype_core_fun_1 : forall t1 m2 b2 t2 tl2 m3 b3 t3 tl3, 
+     subtype_core t1 (TPtr m2 (TFun b2 t2 tl2)) -> subtype (TPtr m2 (TFun b2 t2 tl2)) (TPtr m3 (TFun b3 t3 tl3))
+     -> subtype t1 (TPtr m3 (TFun b3 t3 tl3)).
+ Proof.
+   intros. inv H0. constructor.
+   apply subtype_core_trans with (t1 := (TPtr m2 (TFun b2 t2 tl2))); try easy.
+   inv H.
+   apply SubTypeFunChecked; try easy. inv H2. inv H2.
+   inv H.
+   apply SubTypeFunTainted; try easy.
+   constructor. constructor. inv H2. inv H2.
+ Qed.
+
+ Lemma subtype_core_fun_2 : forall t1 m2 b2 t2 tl2 m3 b3 t3 tl3, 
+     subtype (TPtr m2 (TFun b2 t2 tl2)) (TPtr m3 (TFun b3 t3 tl3))
+     -> subtype_core (TPtr m3 (TFun b3 t3 tl3)) t1
+     -> subtype (TPtr m2 (TFun b2 t2 tl2)) t1.
+ Proof.
+   intros. inv H. constructor.
+   apply subtype_core_trans with (t1 := (TPtr m3 (TFun b3 t3 tl3))); try easy.
+   inv H0.
+   apply SubTypeFunChecked; try easy. inv H2. 
+   inv H0.
+   apply SubTypeFunTainted; try easy.
+   constructor. constructor. inv H2.
+ Qed.
+
+ Inductive Forall3 {A B C: Type} (R : A -> B -> C -> Prop): list A -> list B -> list C -> Prop :=
+ | Forall3_nil : Forall3 R [] [] []
+ | Forall3_cons : forall x y z l l' l'',
+     R x y z -> Forall3 R l l' l'' -> Forall3 R (x::l) (y::l') (z::l'').
+
+ Inductive subtype_order : type -> type -> type -> Prop :=
    subtype_order_1: forall t1 t2 t3,
-     word_type t1 -> subtype_core t1 t2 -> subtype_core t2 t3 -> subtype_order t1 t2 t3
+       word_type t1 -> subtype_core t1 t2 -> subtype_core t2 t3 -> subtype_order t1 t2 t3
  | subtype_order_2 : forall  t1 m2 b2 t2 tl2 m3 b3 t3 tl3,
-        subtype_core t1 (TPtr m2 (TFun b2 t2 tl2)) 
-    -> subtype (TPtr m2 (TFun b2 t2 tl2)) (TPtr m3 (TFun b3 t3 tl3))
-    -> subtype_order t1 (TPtr m2 (TFun b2 t2 tl2)) (TPtr m3 (TFun b3 t3 tl3))
+     subtype_core t1 (TPtr m2 (TFun b2 t2 tl2)) 
+     -> subtype (TPtr m2 (TFun b2 t2 tl2)) (TPtr m3 (TFun b3 t3 tl3))
+     -> subtype_order t1 (TPtr m2 (TFun b2 t2 tl2)) (TPtr m3 (TFun b3 t3 tl3))
  | subtype_order_3 : forall m2 b2 t2 tl2 m3 b3 t3 tl3 t4,
-       subtype (TPtr m2 (TFun b2 t2 tl2)) (TPtr m3 (TFun b3 t3 tl3))
-    -> subtype_core (TPtr m3 (TFun b3 t3 tl3)) t4
-    -> subtype_order (TPtr m2 (TFun b2 t2 tl2)) (TPtr m3 (TFun b3 t3 tl3)) t4
+     subtype (TPtr m2 (TFun b2 t2 tl2)) (TPtr m3 (TFun b3 t3 tl3))
+     -> subtype_core (TPtr m3 (TFun b3 t3 tl3)) t4
+     -> subtype_order (TPtr m2 (TFun b2 t2 tl2)) (TPtr m3 (TFun b3 t3 tl3)) t4
  | subtype_order_4: forall m b1 t1 tl1 b2 t2 tl2 b3 t3 tl3,
-   word_type_sub t1 -> word_type_sub t2 -> word_type_sub t3 ->
-   Forall word_type_sub tl1 -> Forall word_type_sub tl2 -> Forall word_type_sub tl3 -> 
-    subtype_order t3 t2 t1 -> Forall3 subtype_order tl1 tl2 tl3 ->
-    subtype_order (TPtr m (TFun b1 t1 tl1)) (TPtr m (TFun b2 t2 tl2)) (TPtr m (TFun b3 t3 tl3)).
-
-
-Definition subtype_type_ind3
-  : forall P : type -> type -> type -> Prop,
-    (forall t1 t2 t3, 
-       word_type t1 -> subtype_core t1 t2 -> subtype_core t2 t3 -> P t1 t2 t3) ->
-    (forall t1 m2 b2 t2 tl2 m3 b3 t3 tl3,
-        subtype_core t1 (TPtr m2 (TFun b2 t2 tl2)) 
-    -> subtype (TPtr m2 (TFun b2 t2 tl2)) (TPtr m3 (TFun b3 t3 tl3))
-        -> P t1 (TPtr m2 (TFun b2 t2 tl2)) (TPtr m3 (TFun b3 t3 tl3))) ->
-    (forall m2 b2 t2 tl2 m3 b3 t3 tl3 t4,
-        subtype (TPtr m2 (TFun b2 t2 tl2)) (TPtr m3 (TFun b3 t3 tl3))
-    -> subtype_core (TPtr m3 (TFun b3 t3 tl3)) t4
-        -> P (TPtr m2 (TFun b2 t2 tl2)) (TPtr m3 (TFun b3 t3 tl3)) t4) ->
-    (forall m b1 t1 tl1 b2 t2 tl2 b3 t3 tl3,
-   word_type_sub t1 -> word_type_sub t2 -> word_type_sub t3 ->
-   Forall word_type_sub tl1 -> Forall word_type_sub tl2 -> Forall word_type_sub tl3 -> 
-    subtype_order t3 t2 t1 -> P t3 t2 t1 
-   -> Forall3 subtype_order tl1 tl2 tl3 -> Forall3 P tl1 tl2 tl3 ->
+     word_type_sub t1 -> word_type_sub t2 -> word_type_sub t3 ->
+     Forall word_type_sub tl1 -> Forall word_type_sub tl2 -> Forall word_type_sub tl3 -> 
+     subtype_order t3 t2 t1 -> Forall3 subtype_order tl1 tl2 tl3 ->
+     subtype_order (TPtr m (TFun b1 t1 tl1)) (TPtr m (TFun b2 t2 tl2)) (TPtr m (TFun b3 t3 tl3)).
+
+
+ Definition subtype_type_ind3
+   : forall P : type -> type -> type -> Prop,
+     (forall t1 t2 t3, 
+         word_type t1 -> subtype_core t1 t2 -> subtype_core t2 t3 -> P t1 t2 t3) ->
+     (forall t1 m2 b2 t2 tl2 m3 b3 t3 tl3,
+         subtype_core t1 (TPtr m2 (TFun b2 t2 tl2)) 
+         -> subtype (TPtr m2 (TFun b2 t2 tl2)) (TPtr m3 (TFun b3 t3 tl3))
+         -> P t1 (TPtr m2 (TFun b2 t2 tl2)) (TPtr m3 (TFun b3 t3 tl3))) ->
+     (forall m2 b2 t2 tl2 m3 b3 t3 tl3 t4,
+         subtype (TPtr m2 (TFun b2 t2 tl2)) (TPtr m3 (TFun b3 t3 tl3))
+         -> subtype_core (TPtr m3 (TFun b3 t3 tl3)) t4
+         -> P (TPtr m2 (TFun b2 t2 tl2)) (TPtr m3 (TFun b3 t3 tl3)) t4) ->
+     (forall m b1 t1 tl1 b2 t2 tl2 b3 t3 tl3,
+         word_type_sub t1 -> word_type_sub t2 -> word_type_sub t3 ->
+         Forall word_type_sub tl1 -> Forall word_type_sub tl2 -> Forall word_type_sub tl3 -> 
+         subtype_order t3 t2 t1 -> P t3 t2 t1 
+         -> Forall3 subtype_order tl1 tl2 tl3 -> Forall3 P tl1 tl2 tl3 ->
          P (TPtr m (TFun b1 t1 tl1)) (TPtr m (TFun b2 t2 tl2)) (TPtr m (TFun b3 t3 tl3))) ->
-      forall (t1 t2 t3:type), subtype_order t1 t2 t3 -> P t1 t2 t3.
-Proof.
-  intros P ST1 ST2 ST3 ST4.
-  refine
-    (fix F t1 t2 t3 (Hw : subtype_order t1 t2 t3) {struct Hw} :=
-       match Hw with
-       | subtype_order_1 t1 t2 t3 Hw Hs1 Hs2 => ST1 t1 t2 t3 Hw Hs1 Hs2
-       | subtype_order_2 t1 m2 b2 t2 tl2 m3 b3 t3 tl3 Hs1 Hs2
-              => ST2 t1 m2 b2 t2 tl2 m3 b3 t3 tl3 Hs1 Hs2
-       | subtype_order_3 m2 b2 t2 tl2 m3 b3 t3 tl3 t4 Hs1 Hs2
-              => ST3 m2 b2 t2 tl2 m3 b3 t3 tl3 t4 Hs1 Hs2
-       | subtype_order_4 m b1 t1 tl1 b2 t2 tl2 b3 t3 tl3 Hw1 Hw2 Hw3 Hl1 Hl2 Hl3 Hs Hl
-             => ST4 m b1 t1 tl1 b2 t2 tl2 b3 t3 tl3 Hw1 Hw2 Hw3 Hl1 Hl2 Hl3 Hs _ Hl _
-       end).
-  exact (F t3 t2 t1 Hs).
-  induction Hl. constructor.
-  constructor.
-  exact (F x y z H).
-  inv Hl1. inv Hl2. inv Hl3.
-  apply IHHl; try easy.
-Qed.
-
-Lemma subtype_trans : forall t1 t2 t3,
-    subtype_order t1 t2 t3 ->
-    subtype t1 t2 -> subtype t2 t3 -> subtype t1 t3.
-Proof.
-  intros. induction H using subtype_type_ind3.
-  constructor.
-  apply subtype_core_trans with (t1 := t2); try easy.
-  apply subtype_core_word_type with (t1 := t1); try easy.
-  apply subtype_core_fun_1 with (m2 := m2) (b2 := b2) (t2 := t2) (tl2 := tl2); try easy.
-  apply subtype_core_fun_2 with (m3 := m3) (b3 := b3) (t3 := t3) (tl3 := tl3); try easy.
-  inv H0. inv H10. easy. inv H1. inv H0.
-  apply SubTypeFunChecked; try easy.
-  apply SubTypeFunChecked; try easy. apply IHsubtype_order; try easy.
-  induction H9. constructor.
-  inv H4. inv H5. inv H6.
-  inv H20. inv H22. constructor.
-  apply H0; try easy.
-  inv H8. inv H18. inv H17.
-  apply IHForall3; try easy. easy.
-  inv H1.
-  apply subtype_core_fun_2 with (m3 := m) (b3:=b2) (t3:=t2) (tl3:=tl2); try easy.
-  apply SubTypeFunTainted; try easy.
-  easy.
-  apply SubTypeFunTainted; try easy.
-  apply nat_leq_trans with (b := b2); try easy.
-  apply IHsubtype_order; try easy.
-  induction H9. constructor.
-  inv H4. inv H5. inv H6. inv H8.
-  inv H20. inv H22. inv H25. inv H27. constructor.
-  apply H0; try easy.
-  apply IHForall3; try easy.
-Qed.
-
+     forall (t1 t2 t3:type), subtype_order t1 t2 t3 -> P t1 t2 t3.
+ Proof.
+   intros P ST1 ST2 ST3 ST4.
+   refine
+     (fix F t1 t2 t3 (Hw : subtype_order t1 t2 t3) {struct Hw} :=
+        match Hw with
+        | subtype_order_1 t1 t2 t3 Hw Hs1 Hs2 => ST1 t1 t2 t3 Hw Hs1 Hs2
+        | subtype_order_2 t1 m2 b2 t2 tl2 m3 b3 t3 tl3 Hs1 Hs2
+          => ST2 t1 m2 b2 t2 tl2 m3 b3 t3 tl3 Hs1 Hs2
+        | subtype_order_3 m2 b2 t2 tl2 m3 b3 t3 tl3 t4 Hs1 Hs2
+          => ST3 m2 b2 t2 tl2 m3 b3 t3 tl3 t4 Hs1 Hs2
+        | subtype_order_4 m b1 t1 tl1 b2 t2 tl2 b3 t3 tl3 Hw1 Hw2 Hw3 Hl1 Hl2 Hl3 Hs Hl
+          => ST4 m b1 t1 tl1 b2 t2 tl2 b3 t3 tl3 Hw1 Hw2 Hw3 Hl1 Hl2 Hl3 Hs _ Hl _
+        end).
+   exact (F t3 t2 t1 Hs).
+   induction Hl. constructor.
+   constructor.
+   exact (F x y z H).
+   inv Hl1. inv Hl2. inv Hl3.
+   apply IHHl; try easy.
+ Qed.
+
+ Lemma subtype_trans : forall t1 t2 t3,
+     subtype_order t1 t2 t3 ->
+     subtype t1 t2 -> subtype t2 t3 -> subtype t1 t3.
+ Proof.
+   intros. induction H using subtype_type_ind3.
+   constructor.
+   apply subtype_core_trans with (t1 := t2); try easy.
+   apply subtype_core_word_type with (t1 := t1); try easy.
+   apply subtype_core_fun_1 with (m2 := m2) (b2 := b2) (t2 := t2) (tl2 := tl2); try easy.
+   apply subtype_core_fun_2 with (m3 := m3) (b3 := b3) (t3 := t3) (tl3 := tl3); try easy.
+   inv H0. inv H10. easy. inv H1. inv H0.
+   apply SubTypeFunChecked; try easy.
+   apply SubTypeFunChecked; try easy. apply IHsubtype_order; try easy.
+   induction H9. constructor.
+   inv H4. inv H5. inv H6.
+   inv H20. inv H22. constructor.
+   apply H0; try easy.
+   inv H8. inv H18. inv H17.
+   apply IHForall3; try easy. easy.
+   inv H1.
+   apply subtype_core_fun_2 with (m3 := m) (b3:=b2) (t3:=t2) (tl3:=tl2); try easy.
+   apply SubTypeFunTainted; try easy.
+   easy.
+   apply SubTypeFunTainted; try easy.
+   apply nat_leq_trans with (b := b2); try easy.
+   apply IHsubtype_order; try easy.
+   induction H9. constructor.
+   inv H4. inv H5. inv H6. inv H8.
+   inv H20. inv H22. inv H25. inv H27. constructor.
+   apply H0; try easy.
+   apply IHForall3; try easy.
+ Qed.
 End Subtype.
 
 (* Defining stack. *)
@@ -2984,6 +2701,4 @@
 
 Local Close Scope Z_scope.
 Local Open Scope nat_scope.
-Hint Constructors well_typed.
-
-(*Hint Constructors ty_ssa.*)+Hint Constructors well_typed.